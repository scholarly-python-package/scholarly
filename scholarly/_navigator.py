from __future__ import absolute_import
from __future__ import division
from __future__ import print_function
from __future__ import unicode_literals

from bs4 import BeautifulSoup

import codecs
import hashlib
import logging
import random
import requests
import tempfile
import stem.process
from stem import Signal
from stem.control import Controller
from fake_useragent import UserAgent
from .publication import _SearchScholarIterator
from .author import Author
from .publication import Publication
import sys

_GOOGLEID = hashlib.md5(str(random.random()).encode('utf-8')).hexdigest()[:16]
_COOKIES = {'GSP': 'ID={0}:CF=4'.format(_GOOGLEID)}
_HEADERS = {
    'accept-language': 'en-US,en',
    'accept': 'text/html,application/xhtml+xml,application/xml'
}
_HOST = 'https://scholar.google.com{0}'

_PUBSEARCH = '"/scholar?hl=en&q={0}"'
_SCHOLARCITERE = r'gs_ocit\(event,\'([\w-]*)\''

<<<<<<< HEAD
_TIMEOUT = 2

_SCHOLAR_TOR_SOCK_PORT = 9600
_SCHOLAR_TOR_CONTROL_PORT = 9601

=======
>>>>>>> 12dc87bb

class Singleton(type):
    _instances = {}

    def __call__(cls, *args, **kwargs):
        if cls not in cls._instances:
            cls._instances[cls] = super(Singleton, cls).__call__(*args,
                                                                 **kwargs)
        return cls._instances[cls]


class Navigator(object, metaclass=Singleton):
    """A class used to navigate pages on google scholar."""

    def __init__(self):
        super(Navigator, self).__init__()
        logging.basicConfig(filename='scholar.log', level=logging.INFO)
        self.logger = logging.getLogger('scholarly')
<<<<<<< HEAD
        # By default, attempt to start a Tor process
        self._tor_sock_proxy = None
        self._tor = self._use_tor()
        self._http_proxy = None
        self._https_proxy = None

    def _get_page(self, pagerequest: str):
        """Return the data for a page on scholar.google.com"""
=======
        self._tor = False
        self._proxy = False
        self._setup_tor()
        self._TIMEOUT = 10

    def _setup_tor(self):
        """Initialized ToR Proxy"""

        # Tor uses the 9050 port as the default socks port
        # on windows 9150 for socks and 9151 for control
        if sys.platform.startswith("linux"):
            self._TOR_SOCK = "socks5://127.0.0.1:9050"
            self._TOR_CONTROL = 9051
        elif sys.platform.startswith("win"):
            self._TOR_SOCK = "socks5://127.0.0.1:9150"
            self._TOR_CONTROL = 9151

        self.proxies = {'http': self._TOR_SOCK,
                        'https': self._TOR_SOCK}

        self._tor = self._proxy_works()

    def _get_page(self, pagerequest: str) -> str:
        """Return the data from a webpage

        :param pagerequest: the page url
        :type pagerequest: str
        :returns: the text from a webpage
        :rtype: {str}
        :raises: Exception
        """
>>>>>>> 12dc87bb
        self.logger.info("Getting %s", pagerequest)
        resp = None
        while True:
            # Use ToR by default. If proxy was setup, use it.
            # Otherwise the local IP is used
            session = requests.Session()
<<<<<<< HEAD
            if self._tor:
                session.proxies = {'http':  self._tor_sock_proxy,
                                   'https': self._tor_sock_proxy}
            else:
                session.proxies = {'http':  self._http_proxy,
                                   'https': self._https_proxy}
=======
            if self._tor or self._proxy:

                session.proxies = self.proxies
>>>>>>> 12dc87bb

            try:
                _HEADERS['User-Agent'] = UserAgent().random

                resp = session.get(pagerequest,
                                   headers=_HEADERS,
                                   cookies=_COOKIES,
                                   timeout=self._TIMEOUT)

                if resp.status_code == 200:
                    if self._has_captcha(resp.text):
                        raise Exception("Got a CAPTCHA. Retrying.")
                    else:
                        session.close()
                        return resp.text
                else:
                    self.logger.info(f"""Response code {resp.status_code}.
                                    Retrying...""")
                    raise Exception(f"Status code {resp.status_code}")

            except Exception as e:
                err = f"Exception {e} while fetching page. Retrying."
                self.logger.info(err)
                # Check if Tor is running and refresh it
                self.logger.info("Refreshing Tor ID...")
                session.close()
                if self._tor:
                    self._refresh_tor_id()

    def _proxy_works(self) -> bool:
        """Checks if a proxy is working

        :returns: whether the proxy is working or not
        :rtype: {bool}
        """
        with requests.Session() as session:
<<<<<<< HEAD
            session.proxies = {
                'http': self._tor_sock_proxy,
                'https': self._tor_sock_proxy
            }
=======
            session.proxies = self.proxies
>>>>>>> 12dc87bb
            try:
                # Changed to twitter so we dont ping google twice every time
                resp = session.get("http://www.twitter.com")
                self.logger.info("Proxy Works!")
                return resp.status_code == 200
            except Exception as e:
                self.logger.info(f"Proxy not working: Exception {e}")
                return False

    def _refresh_tor_id(self) -> bool:
        """Refreshes the id by using a new ToR node

        :returns: Whether or not the refresh was succesfull
        :rtype: {bool}
        """
        try:
<<<<<<< HEAD
            with Controller.from_port(port=self._tor_control_port) as controller:
                controller.authenticate()
=======
            with Controller.from_port(port=self._TOR_CONTROL) as controller:
                controller.authenticate(password="scholarly_password")
>>>>>>> 12dc87bb
                controller.signal(Signal.NEWNYM)
            return True
        except Exception as e:
            err = f"Exception {e} while refreshing TOR. Retrying..."
            self.logger.info(err)
            return False

    def _use_proxy(self, http: str, https: str):
<<<<<<< HEAD
        """ Routes scholarly through a proxy (e.g. tor).
            Requires pysocks
            Proxy must be running."""
        self.logger.info("Enabling proxies: http=%r https=%r", http, https)        
        self._http_proxy = http
        self._https_proxy = https

    def _use_tor(self, tor_cmd=None, tor_sock_port=_SCHOLAR_TOR_SOCK_PORT, tor_control_port=_SCHOLAR_TOR_CONTROL_PORT):
        '''
        Starts a Tor client running in a schoar-specific port, together with a 
        scholar-specific control port.
        '''
        self.logger.info("Starting tor as the proxy")
        
        if tor_cmd is None:
            if sys.platform.startswith("linux"):
                tor_cmd = '/usr/sbin/tor'
            elif sys.platform.startswith("win"):
                tor_cmd = 'C:\\Tor\tor.exe'

        self._tor_sock_port = tor_sock_port
        self._tor_control_port = tor_control_port

        # TODO: Check that the launched Tor process stops after scholar is done
        tor_process = stem.process.launch_tor_with_config(
            tor_cmd=tor_cmd,
            config={
                'ControlPort': str(self._tor_control_port),
                'SocksPort': str(self._tor_sock_port),
                'DataDirectory': tempfile.mkdtemp()
            },
            # take_ownership = True
        )        
        self._tor_sock_proxy = f"socks5://127.0.0.1:{self._tor_sock_port}"
        if self._tor_works():
            self._use_proxy(http=self._tor_sock_proxy, https=self._tor_sock_proxy)
            self._tor = True
            return True
        else:
            return False

=======
        """Allows user to use their own proxy

        By using this function the user will be using their own proxy and not
        ToR. The proxy must be running. ToR will be disabled.
        :param http: the http proxy
        :type http: str
        :param https: the https proxy
        :type https: str
        """
        self.logger.info("Enabling proxies: http=%r https=%r", http, https)
        self.proxies = {'http': http, 'https': https}
        self._tor = False
        self._proxy = self._proxy_works()
>>>>>>> 12dc87bb

    def _has_captcha(self, text: str) -> bool:
        """Tests whether an error or captcha was shown.

        :param text: the webpage text
        :type text: str
        :returns: whether or not an error occurred
        :rtype: {bool}
        """
        flags = ["Please show you're not a robot",
                 "network may be sending automated queries",
                 "have detected unusual traffic from your computer",
                 "scholarly_captcha",
                 "/sorry/image",
                 "enable JavaScript"]
        return any([i in text for i in flags])

    def _get_soup(self, url: str) -> BeautifulSoup:
        """Return the BeautifulSoup for a page on scholar.google.com"""
        html = self._get_page(_HOST.format(url))
        html = html.replace(u'\xa0', u' ')
        res = BeautifulSoup(html, 'html.parser')
        try:
            self.publib = res.find('div', id='gs_res_glb').get('data-sva')
        except Exception:
            pass
        return res

    def search_authors(self, url: str):
        """Generator that returns Author objects from the author search page"""
        soup = self._get_soup(url)

        while True:
            rows = soup.find_all('div', 'gsc_1usr')
            self.logger.info("Found %d authors", len(rows))
            for row in rows:
                yield Author(self, row)
            cls1 = 'gs_btnPR gs_in_ib gs_btn_half '
            cls2 = 'gs_btn_lsb gs_btn_srt gsc_pgn_pnx'
            next_button = soup.find(class_=cls1+cls2)  # Can be improved
            if next_button and 'disabled' not in next_button.attrs:
                self.logger.info("Loading next page of authors")
                url = next_button['onclick'][17:-1]
                url = codecs.getdecoder("unicode_escape")(url)[0]
                soup = self._get_soup(url)
            else:
                self.logger.info("No more author pages")
                break

    def search_publication(self, url: str,
                           filled: bool = False) -> Publication:
        """Search by scholar query and return a single Publication object

        :param url: the url to be searched at
        :type url: str
        :param filled: Whether publication should be filled, defaults to False
        :type filled: bool, optional
        :returns: a publication object
        :rtype: {Publication}
        """
        soup = self._get_soup(url)
        res = Publication(self, soup.find_all('div', 'gs_or')[0], 'scholar')
        if filled:
            res.fill()
        return res

    def search_publications(self, url: str) -> _SearchScholarIterator:
        """Returns a Publication Generator given a url

        :param url: the url where publications can be found.
        :type url: str
        :returns: An iterator of Publications
        :rtype: {_SearchScholarIterator}
        """
        return _SearchScholarIterator(self, url)<|MERGE_RESOLUTION|>--- conflicted
+++ resolved
@@ -31,15 +31,6 @@
 _PUBSEARCH = '"/scholar?hl=en&q={0}"'
 _SCHOLARCITERE = r'gs_ocit\(event,\'([\w-]*)\''
 
-<<<<<<< HEAD
-_TIMEOUT = 2
-
-_SCHOLAR_TOR_SOCK_PORT = 9600
-_SCHOLAR_TOR_CONTROL_PORT = 9601
-
-=======
->>>>>>> 12dc87bb
-
 class Singleton(type):
     _instances = {}
 
@@ -57,20 +48,12 @@
         super(Navigator, self).__init__()
         logging.basicConfig(filename='scholar.log', level=logging.INFO)
         self.logger = logging.getLogger('scholarly')
-<<<<<<< HEAD
-        # By default, attempt to start a Tor process
-        self._tor_sock_proxy = None
-        self._tor = self._use_tor()
-        self._http_proxy = None
-        self._https_proxy = None
-
-    def _get_page(self, pagerequest: str):
-        """Return the data for a page on scholar.google.com"""
-=======
         self._tor = False
         self._proxy = False
         self._setup_tor()
         self._TIMEOUT = 10
+        self._SCHOLAR_TOR_SOCK_PORT = 9600
+        self._SCHOLAR_TOR_CONTROL_PORT = 9601        
 
     def _setup_tor(self):
         """Initialized ToR Proxy"""
@@ -98,25 +81,14 @@
         :rtype: {str}
         :raises: Exception
         """
->>>>>>> 12dc87bb
         self.logger.info("Getting %s", pagerequest)
         resp = None
         while True:
             # Use ToR by default. If proxy was setup, use it.
             # Otherwise the local IP is used
             session = requests.Session()
-<<<<<<< HEAD
-            if self._tor:
-                session.proxies = {'http':  self._tor_sock_proxy,
-                                   'https': self._tor_sock_proxy}
-            else:
-                session.proxies = {'http':  self._http_proxy,
-                                   'https': self._https_proxy}
-=======
             if self._tor or self._proxy:
-
                 session.proxies = self.proxies
->>>>>>> 12dc87bb
 
             try:
                 _HEADERS['User-Agent'] = UserAgent().random
@@ -153,14 +125,7 @@
         :rtype: {bool}
         """
         with requests.Session() as session:
-<<<<<<< HEAD
-            session.proxies = {
-                'http': self._tor_sock_proxy,
-                'https': self._tor_sock_proxy
-            }
-=======
             session.proxies = self.proxies
->>>>>>> 12dc87bb
             try:
                 # Changed to twitter so we dont ping google twice every time
                 resp = session.get("http://www.twitter.com")
@@ -177,13 +142,8 @@
         :rtype: {bool}
         """
         try:
-<<<<<<< HEAD
-            with Controller.from_port(port=self._tor_control_port) as controller:
-                controller.authenticate()
-=======
             with Controller.from_port(port=self._TOR_CONTROL) as controller:
                 controller.authenticate(password="scholarly_password")
->>>>>>> 12dc87bb
                 controller.signal(Signal.NEWNYM)
             return True
         except Exception as e:
@@ -192,13 +152,19 @@
             return False
 
     def _use_proxy(self, http: str, https: str):
-<<<<<<< HEAD
-        """ Routes scholarly through a proxy (e.g. tor).
-            Requires pysocks
-            Proxy must be running."""
-        self.logger.info("Enabling proxies: http=%r https=%r", http, https)        
-        self._http_proxy = http
-        self._https_proxy = https
+        """Allows user to use their own proxy
+
+        By using this function the user will be using their own proxy and not
+        ToR. The proxy must be running. ToR will be disabled.
+        :param http: the http proxy
+        :type http: str
+        :param https: the https proxy
+        :type https: str
+        """
+        self.logger.info("Enabling proxies: http=%r https=%r", http, https)
+        self.proxies = {'http': http, 'https': https}
+        self._tor = False
+        self._proxy = self._proxy_works()
 
     def _use_tor(self, tor_cmd=None, tor_sock_port=_SCHOLAR_TOR_SOCK_PORT, tor_control_port=_SCHOLAR_TOR_CONTROL_PORT):
         '''
@@ -234,21 +200,6 @@
         else:
             return False
 
-=======
-        """Allows user to use their own proxy
-
-        By using this function the user will be using their own proxy and not
-        ToR. The proxy must be running. ToR will be disabled.
-        :param http: the http proxy
-        :type http: str
-        :param https: the https proxy
-        :type https: str
-        """
-        self.logger.info("Enabling proxies: http=%r https=%r", http, https)
-        self.proxies = {'http': http, 'https': https}
-        self._tor = False
-        self._proxy = self._proxy_works()
->>>>>>> 12dc87bb
 
     def _has_captcha(self, text: str) -> bool:
         """Tests whether an error or captcha was shown.
