--- conflicted
+++ resolved
@@ -333,8 +333,9 @@
         :returns: An iterator of Publications
         :rtype: {_SearchScholarIterator}
         """
-<<<<<<< HEAD
-        return _SearchScholarIterator(self, url)
+        return _SearchScholarIterator(self, _HOST.format(url))
+
+        
 
     def search_author(self, url:str) -> Author:
         """Returns an Author object given a url
@@ -354,6 +355,4 @@
                 type="hidden",
                 attrs={"name":"user"}
             ).get('value'))
-=======
-        return _SearchScholarIterator(self, _HOST.format(url))
->>>>>>> d6ae0cfe
+      return _SearchScholarIterator(self, url)
