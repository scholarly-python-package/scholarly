import re
import bibtexparser
import arrow
import requests
import pprint
from bibtexparser.bibdatabase import BibDatabase

_HOST = 'https://scholar.google.com{0}'
_SCHOLARPUBRE = r'cites=([\w-]*)'
_CITATIONPUB = '/citations?hl=en&view_op=view_citation&citation_for_view={0}'
_SCHOLARPUB = '/scholar?hl=en&oi=bibs&cites={0}'
_CITATIONPUBRE = r'citation_for_view=([\w-]*:[\w-]*)'
_BIBCITE = '/scholar?q=info:{0}:scholar.google.com/&output=cite&scirp={1}&hl=en'


class _SearchScholarIterator(object):
    """Iterator that returns Publication objects from the search page
    I have removed all logging from here for simplicity. -V
    """

    def __init__(self, nav, url: str):
        self._url = url
        self._nav = nav
        self._load_url(url)

    def _load_url(self, url: str):
        # this is temporary until setup json file
        self._soup = self._nav._get_soup(url)
        self._pos = 0
        self._rows = self._soup.find_all('div', class_='gs_r gs_or gs_scl')

    # Iterator protocol

    def __iter__(self):
        return self

    def __next__(self):
        if self._pos < len(self._rows):
            row = self._rows[self._pos]
            self._pos += 1
            return Publication(self._nav, row, 'scholar')
        elif self._soup.find(class_='gs_ico gs_ico_nav_next'):
            url = self._soup.find(
                class_='gs_ico gs_ico_nav_next').parent['href']
            self._load_url(url)
            return self.__next__()
        else:
            raise StopIteration

    # Pickle protocol
    def __getstate__(self):
        return {'url': self._url, 'pos': self._pos}

    def __setstate__(self, state):
        # this needs validation -V
        self._load_url(state['url'])
        self._pos = state['pos']


class Publication(object):
    """Returns an object for a single publication"""

    def __init__(self, nav, __data, pubtype=None):
        self.nav = nav
        self.bib = dict()
        self.source = pubtype
        if self.source == 'citations':
            self._citation_pub(__data)
        elif self.source == 'scholar':
            self._scholar_pub(__data)
        self._filled = False

    def _citation_pub(self, __data):
        self.bib['title'] = __data.find('a', class_='gsc_a_at').text
        self.id_citations = re.findall(_CITATIONPUBRE, __data.find(
            'a', class_='gsc_a_at')['data-href'])[0]
        citedby = __data.find(class_='gsc_a_ac')

        self.citedby = "0"
        if citedby and not (citedby.text.isspace() or citedby.text == ''):
            self.citedby = citedby.text.strip()

        year = __data.find(class_='gsc_a_h')
        if (year and year.text
                and not year.text.isspace()
                and len(year.text) > 0):
            self.bib['year'] = year.text.strip()

    def _get_authorlist(self, authorinfo):
        authorlist = list()
        text = authorinfo.text.replace(u'\xa0', u' ')
        text = text.split(' - ')[0]
        for i in text.split(','):
            i = i.strip()
            if bool(re.search(r'\d', i)):
                continue
            if ("Proceedings" in i or "Conference" in i or "Journal" in i or
                    "(" in i or ")" in i or "[" in i or "]" in i or
                    "Transactions" in i):
                continue
            i = i.replace("…", "")
            authorlist.append(i)
        return authorlist

    def _scholar_pub(self, __data):
        databox = __data.find('div', class_='gs_ri')
        title = databox.find('h3', class_='gs_rt')

        cid = __data.get('data-cid')
        pos = __data.get('data-rp')

        self.bib['gsrank'] = str(int(pos) + 1)

        if title.find('span', class_='gs_ctu'):  # A citation
            title.span.extract()
        elif title.find('span', class_='gs_ctc'):  # A book or PDF
            title.span.extract()

        self.bib['title'] = title.text.strip()

        if title.find('a'):
            self.bib['url'] = title.find('a')['href']

        authorinfo = databox.find('div', class_='gs_a')
        self.bib["author"] = self._get_authorlist(authorinfo)

        try:
            self.bib['venue'], self.bib['year'] = authorinfo.text.split(
                ' - ')[1].split(',')
        except Exception:
            self.bib['venue'], self.bib['year'] = 'NA', 'NA'

        if databox.find('div', class_='gs_rs'):
            self.bib['abstract'] = databox.find('div', class_='gs_rs').text
            self.bib['abstract'] = self.bib['abstract'].replace(u'\u2026', u'')
            self.bib['abstract'] = self.bib['abstract'].replace(u'\n', u' ')
            self.bib['abstract'] = self.bib['abstract'].strip()

            if self.bib['abstract'][0:8].lower() == 'abstract':
                self.bib['abstract'] = self.bib['abstract'][9:].strip()

        lowerlinks = databox.find('div', class_='gs_fl').find_all('a')

        self.bib["cites"] = 0

        for link in lowerlinks:
            if (link is not None and
                    link.get('title') is not None and
                    'Cite' == link.get('title')):
                self.url_scholarbib = self._get_bibtex(cid, pos)
                sclib = self.nav.publib.format(id=cid)
                self.url_add_sclib = sclib

            if 'Cited by' in link.text:
                self.bib['cites'] = re.findall(r'\d+', link.text)[0].strip()
                self.citedby = link['href']

        if __data.find('div', class_='gs_ggs gs_fl'):
            self.bib['eprint'] = __data.find(
                'div', class_='gs_ggs gs_fl').a['href']

    @property
    def filled(self):
        return self._filled

    def fill(self):
        """Populate the Publication with information from its profile"""
        if self.source == 'citations':
            url = _CITATIONPUB.format(self.id_citations)
            soup = self.nav._get_soup(url)
            self.bib['title'] = soup.find('div', id='gsc_vcd_title').text
            if soup.find('a', class_='gsc_vcd_title_link'):
                self.bib['url'] = soup.find(
                    'a', class_='gsc_vcd_title_link')['href']
            for item in soup.find_all('div', class_='gs_scl'):
                key = item.find(class_='gsc_vcd_field').text
                val = item.find(class_='gsc_vcd_value')
                if key == 'Authors':
                    self.bib['author'] = ' and '.join(
                        [i.strip() for i in val.text.split(',')])
                elif key == 'Journal':
                    self.bib['journal'] = val.text
                elif key == 'Volume':
                    self.bib['volume'] = val.text
                elif key == 'Issue':
                    self.bib['number'] = val.text
                elif key == 'Pages':
                    self.bib['pages'] = val.text
                elif key == 'Publisher':
                    self.bib['publisher'] = val.text
                elif key == 'Publication date':
<<<<<<< HEAD
                    self.bib['year'] = arrow.get(val.text, [
                                                 'YYYY/M',
                                                 'YYYY/MM/DD',
                                                 'YYYY',
                                                 'YYYY/M/DD',
                                                 'YYYY/M/D',
                                                 'YYYY/MM/D']).year
=======
                    patterns = ['YYYY/M',
                                'YYYY/MM/DD',
                                'YYYY',
                                'YYYY/M/DD',
                                'YYYY/M/D',
                                'YYYY/MM/D']
                    self.bib['year'] = arrow.get(val.text, patterns).year
>>>>>>> 5464960b
                elif key == 'Description':
                    if val.text[0:8].lower() == 'abstract':
                        val = val.text[9:].strip()
                    self.bib['abstract'] = val.find(class_='gsh_csp').text
                elif key == 'Total citations':
                    self.citedby = re.findall(
                        _SCHOLARPUBRE, val.a['href'])[0]

            # number of citation per year
            years = [int(y.text) for y in soup.find_all(class_='gsc_vcd_g_t')]
            cites = [int(c.text) for c in soup.find_all(class_='gsc_vcd_g_al')]
            self.cites_per_year = dict(zip(years, cites))

            if soup.find('div', class_='gsc_vcd_title_ggi'):
                self.bib['eprint'] = soup.find(
                    'div', class_='gsc_vcd_title_ggi').a['href']
            self._filled = True
        elif self.source == 'scholar':
            bibtex = self.nav._get_page(self.url_scholarbib)
            self.bib.update(bibtexparser.loads(bibtex).entries[0])
            self._filled = True
        return self

    def get_citedby(self) -> _SearchScholarIterator or list:
        """Searches GScholar for other articles that cite this Publication and
        returns a Publication generator.
        """
        if not self.filled:
            self.fill()
        return _SearchScholarIterator(self.nav, self.citedby)

    @property
    def bibtex(self) -> str:
        """Returns the publication as a bibtex entry
        Returns:
            str -- a bibtex entry
        """
        a = BibDatabase()
        a.entries = [self.bib]
        return bibtexparser.dumps(a)

    def _get_bibtex(self, cid: str, pos: str) -> str:
        bib_url = _BIBCITE.format(cid, pos)
        soup = self.nav._get_soup(bib_url)
        styles = soup.find_all('a', class_='gs_citi')

        for link in styles:
            if link.string.lower() == "bibtex":
                return link.get('href')
        return ''

    def __str__(self):
        pdict = dict(self.__dict__)
        try:
            pdict["filled"] = self.filled
            del pdict['nav']
            del pdict['_filled']
        except Exception:
            raise

        return pprint.pformat(pdict)

    def __repr__(self):
        return self.__str__()<|MERGE_RESOLUTION|>--- conflicted
+++ resolved
@@ -189,15 +189,7 @@
                 elif key == 'Publisher':
                     self.bib['publisher'] = val.text
                 elif key == 'Publication date':
-<<<<<<< HEAD
-                    self.bib['year'] = arrow.get(val.text, [
-                                                 'YYYY/M',
-                                                 'YYYY/MM/DD',
-                                                 'YYYY',
-                                                 'YYYY/M/DD',
-                                                 'YYYY/M/D',
-                                                 'YYYY/MM/D']).year
-=======
+
                     patterns = ['YYYY/M',
                                 'YYYY/MM/DD',
                                 'YYYY',
@@ -205,7 +197,6 @@
                                 'YYYY/M/D',
                                 'YYYY/MM/D']
                     self.bib['year'] = arrow.get(val.text, patterns).year
->>>>>>> 5464960b
                 elif key == 'Description':
                     if val.text[0:8].lower() == 'abstract':
                         val = val.text[9:].strip()
