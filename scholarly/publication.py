--- conflicted
+++ resolved
@@ -217,14 +217,12 @@
                     abstract = val.find(class_='gsh_csp')
                     if abstract is None:
                         abstract = val.find(class_='gsh_small')
-<<<<<<< HEAD
+
                     try:
-                        self.bib['abstract'] = abstract.text
+                        self._abstract = abstract.text
                     except:
-                        self.bib['abstract'] = val.text
-=======
-                    self._abstract = abstract.text
->>>>>>> d6ae0cfe
+                        self._abstract = val.text
+
                 elif key == 'total citations':
                     self.citation_count = int(re.findall(
                         _SCHOLARPUBRE, val.a['href'])[0])
