"""scholarly.py"""
import requests
from ._navigator import Navigator

_AUTHSEARCH = '/citations?hl=en&view_op=search_authors&mauthors={0}'
_KEYWORDSEARCH = '/citations?hl=en&view_op=search_authors&mauthors=label:{0}'
_PUBSEARCH = '/scholar?hl=en&q={0}'


class _Scholarly(object):
    """docstring for scholarly"""
    def __init__(self):
        self.__nav = Navigator()

    def use_proxy(self, http: str, https: str):
<<<<<<< HEAD
        self.__nav._use_proxy(http, https)
=======
        """
        Defines a proxy to use for the network connection.
        If you use a Tor proxy without the appropriate setup for refreshing
        the id, then you can use this function to set the Tor SOCK proxy as the
        proxy for scholarly.
        """
        self.nav._use_proxy(http, https)
>>>>>>> fe574671

    def use_tor(self, tor_sock_port: int, tor_control_port: int, tor_password: str):
        """
        Use this function to use Tor, where it is possible to access a Control Port
        for refreshing the ID. If you do not have access to the control port,
        then simply set the proxy using the `use_proxy` method.

        Args:
            :param tor_sock_port: defines the port where the sock proxy will run.
            :param tor_control_port: defines the port where the control port will run.
            :param tor_password: the password for authenticating against the control port
        Returns:
            A dictionary whether the proxy works, and whether it is possible to refresh the id
        Example:
            scholarly.use_tor(9050, 9051, "scholarly_password")
        """
        self.nav._setup_tor(tor_sock_port, tor_control_port, tor_password)

    def launch_tor(self, tor_cmd: str, tor_sock_port=None, tor_control_port=None):
        """
        Use this method to launch a temporary Tor proxy that will be used only
        by scholarly. It is necessary to pass the location of the Tor executable
        in the `tor_cmd` parameter

        Args:
            :param tor_cmd: points to the Tor executable in your system
            :param tor_sock_port: (optional) defines the port where the sock proxy will run.
            :param tor_control_port: (optional) defines the port where the control port will run.
        Returns:
            A dictionary showing the ports where the Tor server is running,
            whether the proxy works, and whether it is possible to refresh the id
        Example:
            scholarly.launch_tor('/usr/bin/tor')
        """
        self.nav._launch_tor(tor_cmd, tor_sock_port, tor_control_port)

    def search_pubs(self, query, patents=True, citations=True, year_low=None, year_high=None):
        """
        Searches by query and returns a generator of Publication objects

        search_pubs(query, patents=True, year_low=None, year_high=None)
        Args:
            query: string with search terms
            patents: bool, whether to include patents in search results (default True)
            citations: bool, whether to include citations in search results (default True)
            year_low: int, if given, earliest year from which to include results (default None)
            year_high: int, if given, latest year from which to include results (default None)
        Returns:
            generator object with search results
        Example:
            s = scholarly.search_pubs_query('cancer', year_low=2015)
        """
        url = _PUBSEARCH.format(requests.utils.quote(query))
<<<<<<< HEAD
        return self.__nav.search_publications(url)
=======
        yr_lo = '&as_ylo={0}'.format(year_low) if year_low is not None else ''
        yr_hi = '&as_yhi={0}'.format(year_high) if year_high is not None else ''
        citations = '&as_vis={0}'.format(1 - int(citations))
        patents = '&as_sdt={0},33'.format(1 - int(patents))
        url = url + yr_lo + yr_hi + citations + patents
        return self.nav.search_publications(url)
>>>>>>> fe574671

    def search_single_pub(self, pub_title: str, filled: bool = False):
        """Search by scholar query and return a single Publication object"""
        url = _PUBSEARCH.format(requests.utils.quote(pub_title))
        return self.__nav.search_publication(url, filled)

    def search_author(self, name):
        """Search by author name and return a generator of Author objects"""
        url = _AUTHSEARCH.format(requests.utils.quote(name))
        return self.__nav.search_authors(url)

    def search_keyword(self, keyword):
        """Search by keyword and return a generator of Author objects"""
        url = _KEYWORDSEARCH.format(requests.utils.quote(keyword))
        return self.__nav.search_authors(url)

    def search_pubs_custom_url(self, url):
        """Search by custom URL and return a generator of Publication objects
        URL should be of the form '/scholar?q=...'"""
        return self.__nav.search_publications(url)

    def search_author_custom_url(self, url):
        """Search by custom URL and return a generator of Author objects
        URL should be of the form '/citation?q=...'"""
        return self.__nav.search_authors(url)<|MERGE_RESOLUTION|>--- conflicted
+++ resolved
@@ -13,9 +13,6 @@
         self.__nav = Navigator()
 
     def use_proxy(self, http: str, https: str):
-<<<<<<< HEAD
-        self.__nav._use_proxy(http, https)
-=======
         """
         Defines a proxy to use for the network connection.
         If you use a Tor proxy without the appropriate setup for refreshing
@@ -23,7 +20,6 @@
         proxy for scholarly.
         """
         self.nav._use_proxy(http, https)
->>>>>>> fe574671
 
     def use_tor(self, tor_sock_port: int, tor_control_port: int, tor_password: str):
         """
@@ -77,16 +73,13 @@
             s = scholarly.search_pubs_query('cancer', year_low=2015)
         """
         url = _PUBSEARCH.format(requests.utils.quote(query))
-<<<<<<< HEAD
-        return self.__nav.search_publications(url)
-=======
+
         yr_lo = '&as_ylo={0}'.format(year_low) if year_low is not None else ''
         yr_hi = '&as_yhi={0}'.format(year_high) if year_high is not None else ''
         citations = '&as_vis={0}'.format(1 - int(citations))
         patents = '&as_sdt={0},33'.format(1 - int(patents))
         url = url + yr_lo + yr_hi + citations + patents
         return self.nav.search_publications(url)
->>>>>>> fe574671
 
     def search_single_pub(self, pub_title: str, filled: bool = False):
         """Search by scholar query and return a single Publication object"""
