"""scholarly.py"""

from __future__ import absolute_import, division, print_function, unicode_literals

from bs4 import BeautifulSoup

from fp.fp import FreeProxy

import arrow
import bibtexparser
import codecs
import hashlib
import logging
import pprint
import random
import re
import requests
import time

_GOOGLEID = hashlib.md5(str(random.random()).encode('utf-8')).hexdigest()[:16]
_COOKIES = {'GSP': 'ID={0}:CF=4'.format(_GOOGLEID)}
_HEADERS = {
    'accept-language': 'en-US,en',
    'User-Agent': 'Mozilla/5.0 (X11; Linux x86_64) AppleWebKit/537.36 ' +
                  '(KHTML, like Gecko) Ubuntu Chromium/41.0.2272.76 ' +
                  'Chrome/41.0.2272.76 Safari/537.36',
    'accept': 'text/html,application/xhtml+xml,application/xml'
    }
_HOST = 'https://scholar.google.com'
_AUTHSEARCH = '/citations?hl=en&view_op=search_authors&mauthors={0}'
_CITATIONAUTH = '/citations?hl=en&user={0}'
_CITATIONPUB = '/citations?hl=en&view_op=view_citation&citation_for_view={0}'
_KEYWORDSEARCH = '/citations?hl=en&view_op=search_authors&mauthors=label:{0}'
_PUBSEARCH = '/scholar?hl=en&q={0}'
_SCHOLARPUB = '/scholar?hl=en&oi=bibs&cites={0}'

_CITATIONAUTHRE = r'user=([\w-]*)'
_CITATIONPUBRE = r'citation_for_view=([\w-]*:[\w-]*)'
_SCHOLARCITERE = r'gs_ocit\(event,\'([\w-]*)\''
_SCHOLARPUBRE = r'cites=([\w-]*)'
_EMAILAUTHORRE = r'Verified email at '

_SESSION = requests.Session()
_PAGESIZE = 100

logging.basicConfig(filename='scholar.log', level=logging.INFO)
logger = logging.getLogger('scholarly')


def use_proxy(http='socks5://127.0.0.1:9050', https='socks5://127.0.0.1:9050'):
    """ Routes scholarly through a proxy (e.g. tor).
        Requires pysocks
        Proxy must be running."""
    logger.info("Enabling proxies: http=%r https=%r", http, https)
    _SESSION.proxies = {
            'http': http,
            'https': https
    }


def use_random_proxy():
    logger.info("Picking a random proxy and waiting")
    proxy = None
    while not proxy:
        # Note that we include a sleep to avoid overloading the scholar server
        # and if there are no proxies available, we again wait
        time.sleep(1+random.uniform(0, 1))
        proxy = FreeProxy(timeout=1, rand=True).get()
        logger.info("Got as proxy: %s", proxy)
    use_proxy(http=proxy, https=proxy)


def use_tor():
    logger.info("Setting tor as the proxy")
    use_proxy(http='socks5://127.0.0.1:9050', https='socks5://127.0.0.1:9050')


def _get_page(pagerequest):
    """Return the data for a page on scholar.google.com"""
    logger.info("Getting %s", pagerequest)
    # Delay for avoiding overloading scholar
    time.sleep(1+random.uniform(0, 1))

    try:
        resp = _SESSION.get(pagerequest, headers=_HEADERS, cookies=_COOKIES, timeout=1)
        if resp.status_code == 200:
            if 'scholarly_captcha' in resp.text:
                logger.info("Got a CAPTCHA. Retrying...")
            # elif 'not a robot when JavaScript is turned off' in resp.text:
            #     logger.info("Got a cannot verify . Retrying...")
            else:
                return resp.text
        else:
            logger.info("Got a response code %s. Retrying...", resp.status_code)
    except Exception as e:
        logger.info("Exception %s while fetching page. Retrying...", str(e))

    # TODO: This works fine when the underlying proxy is rotating (e.g., with Tor)
    # In other scenarios, we want to rotate the random proxy or switch from
    # direct querying to a proxy.
    return _get_page(pagerequest)


def _get_soup(pagerequest):
    """Return the BeautifulSoup for a page on scholar.google.com"""
    html = _get_page(pagerequest)
    html = html.replace(u'\xa0', u' ')
    return BeautifulSoup(html, 'html.parser')


class _SearchScholarIterator(object):
    """Iterator that returns Publication objects from the search page"""
    def __init__(self, url):
        logger.info("Reading search page")

        self._load_url(url)

    def _load_url(self, url):
        self._soup = _get_soup(_HOST + url)
        self.url = url
        self._pos = 0
        self._rows = self._soup.find_all('div', class_='gs_r gs_or gs_scl')
        logger.info("Found %d publications", len(self._rows))

    # Iterator protocol

    def __iter__(self):
        return self

    def __next__(self):
        if self._pos < len(self._rows):
            row = self._rows[self._pos]
            self._pos += 1
            return Publication(row, 'scholar')
        elif self._soup.find(class_='gs_ico gs_ico_nav_next'):
            logger.info("Loading next search page")
            url = self._soup.find(class_='gs_ico gs_ico_nav_next').parent['href']
            self._load_url(url)
            return self.__next__()
        else:
            logger.info("No more search pages")
            raise StopIteration

    # Pickle protocol

    def __getstate__(self):
        return {'url': self.url, 'pos': self._pos}

    def __setstate__(self, state):
        self._load_url(state['url'])
        self._pos = state['pos']


def _search_citation_soup(soup):
    """Generator that returns Author objects from the author search page"""
    while True:
        rows = soup.find_all('div', 'gsc_1usr')
        logger.info("Found %d authors", len(rows))
        for row in rows:
            yield Author(row)
        next_button = soup.find(class_='gs_btnPR gs_in_ib gs_btn_half gs_btn_lsb gs_btn_srt gsc_pgn_pnx')
        if next_button and 'disabled' not in next_button.attrs:
            logger.info("Loading next page of authors")
            url = next_button['onclick'][17:-1]
            url = codecs.getdecoder("unicode_escape")(url)[0]
            soup = _get_soup(_HOST+url)
        else:
            logger.info("No more pages of authors")
            break


def _find_tag_class_name(__data, tag, text):
    elements = __data.find_all(tag)
    for element in elements:
        if 'class' in element.attrs and text in element.attrs['class'][0]:
            return element.attrs['class'][0]


class Publication(object):
    """Returns an object for a single publication"""
    def __init__(self, __data, pubtype=None):
        self.bib = dict()
        self.source = pubtype
        if self.source == 'citations':
            self.bib['title'] = __data.find('a', class_='gsc_a_at').text
            self.id_citations = re.findall(_CITATIONPUBRE, __data.find('a', class_='gsc_a_at')['data-href'])[0]
            citedby = __data.find(class_='gsc_a_ac')
            if citedby and not (citedby.text.isspace() or citedby.text == ''):
                self.citedby = int(citedby.text)
            year = __data.find(class_='gsc_a_h')
            if year and year.text and not year.text.isspace() and len(year.text) > 0:
                self.bib['year'] = int(year.text)
        elif self.source == 'scholar':
            databox = __data.find('div', class_='gs_ri')
            title = databox.find('h3', class_='gs_rt')
            if title.find('span', class_='gs_ctu'):  # A citation
                title.span.extract()
            elif title.find('span', class_='gs_ctc'):  # A book or PDF
                title.span.extract()
            self.bib['title'] = title.text.strip()
            if title.find('a'):
                self.bib['url'] = title.find('a')['href']
            authorinfo = databox.find('div', class_='gs_a')
            self.bib['author'] = ' and '.join([i.strip() for i in authorinfo.text.split(' - ')[0].split(',')])
            try:
                self.bib['venue'], self.bib['year'] = authorinfo.text.split(' - ')[1].split(',')
            except Exception as e:
                self.bib['venue'], self.bib['year'] = 'NA', 'NA'
            if databox.find('div', class_='gs_rs'):
                self.bib['abstract'] = databox.find('div', class_='gs_rs').text
                if self.bib['abstract'][0:8].lower() == 'abstract':
                    self.bib['abstract'] = self.bib['abstract'][9:].strip()
            lowerlinks = databox.find('div', class_='gs_fl').find_all('a')
            for link in lowerlinks:
                if 'Import into BibTeX' in link.text:
                    self.url_scholarbib = link['href']
                if 'Cited by' in link.text:
                    self.citedby = int(re.findall(r'\d+', link.text)[0])
                    self.id_scholarcitedby = re.findall(_SCHOLARPUBRE, link['href'])[0]
            if __data.find('div', class_='gs_ggs gs_fl'):
                self.bib['eprint'] = __data.find('div', class_='gs_ggs gs_fl').a['href']
        self._filled = False

    def fill(self):
        """Populate the Publication with information from its profile"""
        if self.source == 'citations':
            url = _CITATIONPUB.format(self.id_citations)
            soup = _get_soup(_HOST+url)
            self.bib['title'] = soup.find('div', id='gsc_vcd_title').text
            if soup.find('a', class_='gsc_vcd_title_link'):
                self.bib['url'] = soup.find('a', class_='gsc_vcd_title_link')['href']
            for item in soup.find_all('div', class_='gs_scl'):
                key = item.find(class_='gsc_vcd_field').text
                val = item.find(class_='gsc_vcd_value')
                if key == 'Authors':
                    self.bib['author'] = ' and '.join([i.strip() for i in val.text.split(',')])
                elif key == 'Journal':
                    self.bib['journal'] = val.text
                elif key == 'Volume':
                    self.bib['volume'] = val.text
                elif key == 'Issue':
                    self.bib['number'] = val.text
                elif key == 'Pages':
                    self.bib['pages'] = val.text
                elif key == 'Publisher':
                    self.bib['publisher'] = val.text
                elif key == 'Publication date':
                    self.bib['year'] = arrow.get(val.text).year
                elif key == 'Description':
                    if val.text[0:8].lower() == 'abstract':
                        val = val.text[9:].strip()
                    self.bib['abstract'] = val
                elif key == 'Total citations':
                    self.id_scholarcitedby = re.findall(_SCHOLARPUBRE, val.a['href'])[0]

            # number of citation per year
            years = [int(y.text) for y in soup.find_all(class_='gsc_vcd_g_t')]
            cites = [int(c.text) for c in soup.find_all(class_='gsc_vcd_g_al')]
            self.cites_per_year = dict(zip(years, cites))

            if soup.find('div', class_='gsc_vcd_title_ggi'):
                self.bib['eprint'] = soup.find('div', class_='gsc_vcd_title_ggi').a['href']
            self._filled = True
        elif self.source == 'scholar':
            bibtex = _get_page(self.url_scholarbib)
            self.bib.update(bibtexparser.loads(bibtex).entries[0])
            self._filled = True
        return self

    def get_citedby(self):
        """Searches GScholar for other articles that cite this Publication and
        returns a Publication generator.
        """
        if not hasattr(self, 'id_scholarcitedby'):
            self.fill()
        if hasattr(self, 'id_scholarcitedby'):
            url = _SCHOLARPUB.format(requests.utils.quote(self.id_scholarcitedby))
            return _SearchScholarIterator(url)
        else:
            return []

    def __str__(self):
        return pprint.pformat(self.__dict__)


class Author(object):
    """Returns an object for a single author"""
    def __init__(self, __data):
        if isinstance(__data, str):
            self.id = __data
        else:
            self.id = re.findall(_CITATIONAUTHRE, __data('a')[0]['href'])[0]
            self.url_picture = _HOST+'/citations?view_op=medium_photo&user={}'.format(self.id)
            self.name = __data.find('h3', class_=_find_tag_class_name(__data, 'h3', 'name')).text
            affiliation = __data.find('div', class_=_find_tag_class_name(__data, 'div', 'aff'))
            if affiliation:
                self.affiliation = affiliation.text
            email = __data.find('div', class_=_find_tag_class_name(__data, 'div', 'eml'))
            if email:
                self.email = re.sub(_EMAILAUTHORRE, r'@', email.text)
            self.interests = [i.text.strip() for i in
                              __data.find_all('a', class_=_find_tag_class_name(__data, 'a', 'one_int'))]
            citedby = __data.find('div', class_=_find_tag_class_name(__data, 'div', 'cby'))
            if citedby and citedby.text != '':
                self.citedby = int(citedby.text[9:])
        self._filled = False

    # all Author object sections for fill() method
    sections = ['basic', 'citation_indices', 'citation_num', 'co-authors',
            'publications']
    sections = {section:section for section in sections}

    def fill(self, sections=['all']):
        """Populate the Author with information from their profile

        The `sections` argument allows for finer granularity of the profile
        information to be pulled.

        Parameters
        ----------
        sections : list of str
            The sections of author information that should be filled. They
            are broken down as follows:
            'basic' = name, affiliation, and interests;
            'citation_indices' = h-index, i10-index, and 5-year analogues;
            'citation_num' = number of citations per year;
            'co-authors' = co-authors;
            'publications' = publications;
            'all' = all of the above (this is the default)
        """
        sections = [section.lower() for section in sections]
        url_citations = _CITATIONAUTH.format(self.id)
        url = '{0}&pagesize={1}'.format(url_citations, _PAGESIZE)
        soup = _get_soup(_HOST+url)
<<<<<<< HEAD
        self.name = soup.find('div', id='gsc_prf_in').text
        self.affiliation = soup.find('div', class_='gsc_prf_il').text
        self.interests = [i.text.strip() for i in soup.find_all('a', class_='gsc_prf_inta')]

=======
        # basic data
        if self.sections['basic'] in sections or 'all' in sections:
            self.name = soup.find('div', id='gsc_prf_in').text
            self.affiliation = soup.find('div', class_='gsc_prf_il').text
            self.interests = [i.text.strip() for i in
                              soup.find_all('a', class_='gsc_prf_inta')]
        
>>>>>>> 99154444
        # h-index, i10-index and h-index, i10-index in the last 5 years
        if self.sections['citation_indices'] in sections or 'all' in sections:
            index = soup.find_all('td', class_='gsc_rsb_std')
            if index:
                self.citedby = int(index[0].text)
                self.citedby5y = int(index[1].text)
                self.hindex = int(index[2].text)
                self.hindex5y = int(index[3].text)
                self.i10index = int(index[4].text)
                self.i10index5y = int(index[5].text)
            else:
                self.hindex = self.hindex5y = self.i10index = self.i10index5y = 0

        # number of citations per year
        if self.sections['citation_num'] in sections or 'all' in sections:
            years = [int(y.text) for y in soup.find_all('span', class_='gsc_g_t')]
            cites = [int(c.text) for c in soup.find_all('span', class_='gsc_g_al')]
            self.cites_per_year = dict(zip(years, cites))

        # co-authors
<<<<<<< HEAD
        self.coauthors = []
        for row in soup.find_all('span', class_='gsc_rsb_a_desc'):
            new_coauthor = Author(re.findall(_CITATIONAUTHRE, row('a')[0]['href'])[0])
            new_coauthor.name = row.find(tabindex="-1").text
            new_coauthor.affiliation = row.find(class_="gsc_rsb_a_ext").text
            self.coauthors.append(new_coauthor)

        self.publications = list()
        pubstart = 0
        while True:
            for row in soup.find_all('tr', class_='gsc_a_tr'):
                new_pub = Publication(row, 'citations')
                self.publications.append(new_pub)
            if 'disabled' not in soup.find('button', id='gsc_bpf_more').attrs:
                pubstart += _PAGESIZE
                url = '{0}&cstart={1}&pagesize={2}'.format(url_citations, pubstart, _PAGESIZE)
                soup = _get_soup(_HOST+url)
            else:
                break

        self._filled = True
=======
        if self.sections['co-authors'] in sections or 'all' in sections:
            self.coauthors = []
            for row in soup.find_all('span', class_='gsc_rsb_a_desc'):
                new_coauthor = Author(re.findall(_CITATIONAUTHRE, row('a')[0]['href'])[0])
                new_coauthor.name = row.find(tabindex="-1").text
                new_coauthor.affiliation = row.find(class_="gsc_rsb_a_ext").text
                self.coauthors.append(new_coauthor)


        # publications
        if self.sections['publications'] in sections or 'all' in sections:
            self.publications = list()
            pubstart = 0
            while True:
                for row in soup.find_all('tr', class_='gsc_a_tr'):
                    new_pub = Publication(row, 'citations')
                    self.publications.append(new_pub)
                if 'disabled' not in soup.find('button', id='gsc_bpf_more').attrs:
                    pubstart += _PAGESIZE
                    url = '{0}&cstart={1}&pagesize={2}'.format(url_citations, pubstart, _PAGESIZE)
                    soup = _get_soup(_HOST+url)
                else:
                    break

        if 'all' in sections or \
        set(sections) == set(self.sections.values()):
            self._filled = True
>>>>>>> 99154444
        return self

    def __str__(self):
        return pprint.pformat(self.__dict__)


def search_pubs_query(query):
    """Search by scholar query and return a generator of Publication objects"""
    url = _PUBSEARCH.format(requests.utils.quote(query))
    return _SearchScholarIterator(url)


def search_author(name):
    """Search by author name and return a generator of Author objects"""
    url = _AUTHSEARCH.format(requests.utils.quote(name))
    soup = _get_soup(_HOST+url)
    return _search_citation_soup(soup)


def search_keyword(keyword):
    """Search by keyword and return a generator of Author objects"""
    url = _KEYWORDSEARCH.format(requests.utils.quote(keyword))
    soup = _get_soup(_HOST+url)
    return _search_citation_soup(soup)


def search_pubs_custom_url(url):
    """Search by custom URL and return a generator of Publication objects
    URL should be of the form '/scholar?q=...'"""
    return _SearchScholarIterator(url)


def search_author_custom_url(url):
    """Search by custom URL and return a generator of Publication objects
    URL should be of the form '/citation?q=...'"""
    soup = _get_soup(_HOST+url)
    return _search_citation_soup(soup)<|MERGE_RESOLUTION|>--- conflicted
+++ resolved
@@ -332,12 +332,7 @@
         url_citations = _CITATIONAUTH.format(self.id)
         url = '{0}&pagesize={1}'.format(url_citations, _PAGESIZE)
         soup = _get_soup(_HOST+url)
-<<<<<<< HEAD
-        self.name = soup.find('div', id='gsc_prf_in').text
-        self.affiliation = soup.find('div', class_='gsc_prf_il').text
-        self.interests = [i.text.strip() for i in soup.find_all('a', class_='gsc_prf_inta')]
-
-=======
+
         # basic data
         if self.sections['basic'] in sections or 'all' in sections:
             self.name = soup.find('div', id='gsc_prf_in').text
@@ -345,7 +340,6 @@
             self.interests = [i.text.strip() for i in
                               soup.find_all('a', class_='gsc_prf_inta')]
         
->>>>>>> 99154444
         # h-index, i10-index and h-index, i10-index in the last 5 years
         if self.sections['citation_indices'] in sections or 'all' in sections:
             index = soup.find_all('td', class_='gsc_rsb_std')
@@ -366,29 +360,6 @@
             self.cites_per_year = dict(zip(years, cites))
 
         # co-authors
-<<<<<<< HEAD
-        self.coauthors = []
-        for row in soup.find_all('span', class_='gsc_rsb_a_desc'):
-            new_coauthor = Author(re.findall(_CITATIONAUTHRE, row('a')[0]['href'])[0])
-            new_coauthor.name = row.find(tabindex="-1").text
-            new_coauthor.affiliation = row.find(class_="gsc_rsb_a_ext").text
-            self.coauthors.append(new_coauthor)
-
-        self.publications = list()
-        pubstart = 0
-        while True:
-            for row in soup.find_all('tr', class_='gsc_a_tr'):
-                new_pub = Publication(row, 'citations')
-                self.publications.append(new_pub)
-            if 'disabled' not in soup.find('button', id='gsc_bpf_more').attrs:
-                pubstart += _PAGESIZE
-                url = '{0}&cstart={1}&pagesize={2}'.format(url_citations, pubstart, _PAGESIZE)
-                soup = _get_soup(_HOST+url)
-            else:
-                break
-
-        self._filled = True
-=======
         if self.sections['co-authors'] in sections or 'all' in sections:
             self.coauthors = []
             for row in soup.find_all('span', class_='gsc_rsb_a_desc'):
@@ -416,7 +387,7 @@
         if 'all' in sections or \
         set(sections) == set(self.sections.values()):
             self._filled = True
->>>>>>> 99154444
+
         return self
 
     def __str__(self):
