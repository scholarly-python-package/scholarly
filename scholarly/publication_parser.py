import re

import arrow
import bibtexparser
from bibtexparser.bibdatabase import BibDatabase

from .data_types import BibEntry, Mandate, Publication, PublicationSource

_SCHOLARPUBRE = r"cites=([\d,]*)"
_CITATIONPUB = "/citations?hl=en&view_op=view_citation&citation_for_view={0}"
_SCHOLARPUB = "/scholar?hl=en&oi=bibs&cites={0}"
_CITATIONPUBRE = r"citation_for_view=([\w-]*:[\w-]*)"
_BIBCITE = "/scholar?hl=en&q=info:{0}:scholar.google.com/\
&output=cite&scirp={1}&hl=en"
_CITEDBYLINK = "/scholar?hl=en&cites={0}"
_MANDATES_URL = "/citations?view_op=view_mandate&hl=en&citation_for_view={0}"

_BIB_MAPPING = {
    "ENTRYTYPE": "pub_type",
    "ID": "bib_id",
    "year": "pub_year",
}

_BIB_DATATYPES = {
    "number": "str",
    "volume": "str",
}
_BIB_REVERSE_MAPPING = {
    "pub_type": "ENTRYTYPE",
    "bib_id": "ID",
}


def remap_bib(parsed_bib: dict, mapping: dict, data_types: dict = {}) -> BibEntry:
    """Remaps a bib entry."""
    for key, value in mapping.items():
        if key in parsed_bib:
            parsed_bib[value] = parsed_bib.pop(key)

    for key, value in data_types.items():
        if key in parsed_bib:
            if value == "int":
                parsed_bib[key] = int(parsed_bib[key])

    return parsed_bib


class _SearchScholarIterator:
    """Iterator that returns Publication objects from the search page.

    I have removed all logging from here for simplicity. -V
    """

    def __init__(self, nav, url: str):
        self._url = url
        self._pubtype = (
            PublicationSource.PUBLICATION_SEARCH_SNIPPET
            if "/scholar?" in url
            else PublicationSource.JOURNAL_CITATION_LIST
        )
        self._nav = nav
        self._load_url(url)
        self.total_results = self._get_total_results()
        self.pub_parser = PublicationParser(self._nav)

    def _load_url(self, url: str):
        # this is temporary until setup json file
        self._soup = self._nav._get_soup(url)
        self._pos = 0
        self._rows = self._soup.find_all(
            "div", class_="gs_r gs_or gs_scl"
        ) + self._soup.find_all("div", class_="gsc_mpat_ttl")

    def _get_total_results(self):
        if self._soup.find("div", class_="gs_pda"):
            return None

        for x in self._soup.find_all("div", class_="gs_ab_mdw"):
            # Accounting for different thousands separators:
            # comma, dot, space, apostrophe
            match = re.match(pattern=r"(^|\s*About)\s*([0-9,\.\s’]+)", string=x.text)
            if match:
                return int(re.sub(pattern=r"[,\.\s’]", repl="", string=match.group(2)))
        return 0

    # Iterator protocol

    def __iter__(self):
        return self

    def __next__(self):
        if self._pos < len(self._rows):
            row = self._rows[self._pos]
            self._pos += 1
            res = self.pub_parser.get_publication(row, self._pubtype)
            return res
        elif self._soup.find(class_="gs_ico gs_ico_nav_next"):
            url = self._soup.find(class_="gs_ico gs_ico_nav_next").parent["href"]
            self._url = url
            self._load_url(url)
            return self.__next__()
        else:
            raise StopIteration

    # Pickle protocol
    def __getstate__(self):
        return {"url": self._url, "pos": self._pos}

    def __setstate__(self, state):
        # this needs validation -V
        self._load_url(state["url"])
        self._pos = state["pos"]


class PublicationParser:
    """Returns an object for a single publication."""

    def __init__(self, nav):
        self.nav = nav

    def _citation_pub(self, __data, publication: Publication):
        # create the bib entry in the dictionary
        publication["bib"]["title"] = __data.find("a", class_="gsc_a_at").text
        publication["author_pub_id"] = re.findall(
            _CITATIONPUBRE, __data.find("a", class_="gsc_a_at")["href"]
        )[0]
        citedby = __data.find(class_="gsc_a_ac")

        publication["num_citations"] = 0
        if citedby and not (citedby.text.isspace() or citedby.text == ""):
            publication["num_citations"] = int(citedby.text.strip())
            publication["citedby_url"] = citedby["href"]
            publication["cites_id"] = re.findall(_SCHOLARPUBRE, citedby["href"])[
                0
            ].split(",")

        year = __data.find(class_="gsc_a_h")
        if year and year.text and not year.text.isspace() and len(year.text) > 0:
            publication["bib"]["pub_year"] = year.text.strip()

        author_citation = __data.find_all("div", class_="gs_gray")
        try:
            citation = author_citation[1].text
        except IndexError:
            citation = ""
        publication["bib"]["citation"] = citation

        return publication

    def get_publication(self, __data, pubtype: PublicationSource) -> Publication:
        """Returns a publication that has either 'citation' or 'scholar' source."""
        publication: Publication = {"container_type": "Publication"}
        publication["source"] = pubtype
        publication["bib"] = {}
        publication["filled"] = False

        if publication["source"] == PublicationSource.AUTHOR_PUBLICATION_ENTRY:
            return self._citation_pub(__data, publication)
        elif publication["source"] == PublicationSource.PUBLICATION_SEARCH_SNIPPET:
            return self._scholar_pub(__data, publication)
        elif publication["source"] == PublicationSource.JOURNAL_CITATION_LIST:
            return publication
            # TODO: self._journal_pub(__data, publication)
        else:
            return publication

    def _get_authorlist(self, authorinfo):
        authorlist = list()
        text = authorinfo.split(" - ")[0]
        for i in text.split(","):
            i = i.strip()
            if bool(re.search(r"\d", i)):
                continue
            if (
                "Proceedings" in i
                or "Conference" in i
                or "Journal" in i
                or "(" in i
                or ")" in i
                or "[" in i
                or "]" in i
                or "Transactions" in i
            ):
                continue
            i = i.replace("…", "")
            authorlist.append(i)
        return authorlist

    def _get_author_id_list(self, authorinfo_inner_html):
        author_id_list = list()
        html = authorinfo_inner_html.split(" - ")[0]
        for author_html in html.split(","):
            author_html = author_html.strip()
            match = re.search("\\?user=(.*?)&amp;", author_html)
            if match:
                author_id_list.append(match.groups()[0])
            else:
                author_id_list.append("")
        return author_id_list

    def _scholar_pub(self, __data, publication: Publication):
        databox = __data.find("div", class_="gs_ri")
        title = databox.find("h3", class_="gs_rt")

        cid = __data.get("data-cid")
        pos = __data.get("data-rp")

        publication["gsrank"] = int(pos) + 1

        if title.find("span", class_="gs_ctu"):  # A citation
            title.span.extract()
        elif title.find("span", class_="gs_ctc"):  # A book or PDF
            title.span.extract()

        publication["bib"]["title"] = title.text.strip()

        if title.find("a"):
            publication["pub_url"] = title.find("a")["href"]

        author_div_element = databox.find("div", class_="gs_a")
        authorinfo = author_div_element.text
        authorinfo = authorinfo.replace("\xa0", " ")  # NBSP
        authorinfo = authorinfo.replace("&amp;", "&")  # Ampersand
        publication["bib"]["author"] = self._get_authorlist(authorinfo)
        authorinfo_html = author_div_element.decode_contents()
        publication["author_id"] = self._get_author_id_list(authorinfo_html)

        # There are 4 (known) patterns in the author/venue/year/host line:
        #  (A) authors - host
        #  (B) authors - venue, year - host
        #  (C) authors - venue - host
        #  (D) authors - year - host
        # The authors are handled above so below is only concerned with
        # the middle venue/year part. In principle the venue is separated
        # from the year by a comma. However, there exist venues with commas
        # and as shown above there might not always be a venue AND a year...
        venueyear = authorinfo.split(" - ")
        # If there is no middle part (A) then venue and year are unknown.
        if len(venueyear) <= 2:
            publication["bib"]["venue"], publication["bib"]["pub_year"] = "NA", "NA"
        else:
            venueyear = venueyear[1].split(",")
            venue = "NA"
            year = venueyear[-1].strip()
            if year.isnumeric() and len(year) == 4:
                publication["bib"]["pub_year"] = year
                if len(venueyear) >= 2:
                    venue = ",".join(venueyear[0:-1])  # everything but last
            else:
                venue = ",".join(venueyear)  # everything
                publication["bib"]["pub_year"] = "NA"
            publication["bib"]["venue"] = venue

        if databox.find("div", class_="gs_rs"):
            publication["bib"]["abstract"] = databox.find("div", class_="gs_rs").text
            publication["bib"]["abstract"] = publication["bib"]["abstract"].replace(
                "\u2026", ""
            )
            publication["bib"]["abstract"] = publication["bib"]["abstract"].replace(
                "\n", " "
            )
            publication["bib"]["abstract"] = publication["bib"]["abstract"].strip()

            if publication["bib"]["abstract"][0:8].lower() == "abstract":
                publication["bib"]["abstract"] = publication["bib"]["abstract"][
                    9:
                ].strip()

        publication["url_scholarbib"] = _BIBCITE.format(cid, pos)
        sclib = self.nav.publib.format(id=cid)
        publication["url_add_sclib"] = sclib

        lowerlinks = databox.find("div", class_="gs_fl").find_all("a")

        publication["num_citations"] = 0

        for link in lowerlinks:
            if "Cited by" in link.text:
                publication["num_citations"] = int(
                    re.findall(r"\d+", link.text)[0].strip()
                )
                publication["citedby_url"] = link["href"]

            if "Related articles" in link.text:
                publication["url_related_articles"] = link["href"]

        if __data.find("div", class_="gs_ggs gs_fl"):
            publication["eprint_url"] = __data.find("div", class_="gs_ggs gs_fl").a[
                "href"
            ]
        return publication

    def fill(self, publication: Publication) -> Publication:
        """Populate the Publication with information from its profile.

        :param publication: Scholar or Citation publication container object that is not filled
        :type publication: PublicationCitation or PublicationScholar
        """
        if publication["source"] == PublicationSource.AUTHOR_PUBLICATION_ENTRY:
            url = _CITATIONPUB.format(publication["author_pub_id"])
            soup = self.nav._get_soup(url)
            publication["bib"]["title"] = soup.find("div", id="gsc_oci_title").text
            if publication["bib"]["title"][-1] == "\u2026":
                merged_snippet = soup.find("div", class_="gsc_oci_merged_snippet")
                if merged_snippet:
                    title_div = merged_snippet.find("div")
                    if title_div:
                        publication["bib"]["title"] = title_div.text
            if soup.find("a", class_="gsc_oci_title_link"):
                publication["pub_url"] = soup.find("a", class_="gsc_oci_title_link")[
                    "href"
                ]
            for item in soup.find_all("div", class_="gs_scl"):
                key = item.find(class_="gsc_oci_field").text.strip().lower()
                val = item.find(class_="gsc_oci_value")
                if key == "authors" or key == "inventors":
                    publication["bib"]["author"] = " and ".join(
                        [i.strip() for i in val.text.split(",")]
                    )
                elif key == "journal":
                    publication["bib"]["journal"] = val.text
                elif key == "conference":
                    publication["bib"]["conference"] = val.text
                elif key == "volume":
                    publication["bib"]["volume"] = val.text
                elif key == "issue":
                    publication["bib"]["number"] = val.text
                elif key == "pages":
                    publication["bib"]["pages"] = val.text
                elif key == "publisher":
                    publication["bib"]["publisher"] = val.text
                elif key == "publication date":

                    patterns = [
                        "YYYY/M",
                        "YYYY/MM/DD",
                        "YYYY",
                        "YYYY/M/DD",
                        "YYYY/M/D",
                        "YYYY/MM/D",
                    ]
                    publication["bib"]["pub_year"] = arrow.get(val.text, patterns).year
                elif key == "description":
                    # try to find all the gsh_csp if they exist
                    abstract = val.find_all(class_="gsh_csp")
                    result = ""

                    # append all gsh_csp together as there can be multiple in certain scenarios
                    for item in abstract:
                        if item.text[0:8].lower() == "abstract":
                            result += item.text[9:].strip()
                        else:
                            result += item.text

                    if len(abstract) == 0:  # if no gsh_csp were found
                        abstract = val.find(class_="gsh_small")
                        if abstract:
                            if abstract.text[0:8].lower() == "abstract":
                                result = abstract.text[9:].strip()
                            else:
                                result = abstract.text
                        else:
<<<<<<< HEAD
                            result = " ".join(
                                [description_part for description_part in val]
                            )

                    publication["bib"]["abstract"] = result
                elif key == "total citations":
                    publication["cites_id"] = re.findall(_SCHOLARPUBRE, val.a["href"])[
                        0
                    ].split(",")
                    publication["citedby_url"] = _CITEDBYLINK.format(
                        ",".join(publication["cites_id"])
                    )
                elif key == "scholar articles":
                    for entry in val.find_all("a"):
                        if entry.text.lower() == "related articles":
                            publication["url_related_articles"] = entry.get("href")[26:]
=======
                            result = ' '.join([description_part for description_part in val])

                    publication['bib']['abstract'] = result
                elif key == 'total citations':
                    publication['cites_id'] = re.findall(
                        _SCHOLARPUBRE, val.a['href'])[0].split(',')
                    publication['citedby_url'] = _CITEDBYLINK.format(','.join(publication['cites_id']))
                elif key == 'scholar articles':
                    for entry in val.find_all('a'):
                        if entry.text.lower() == 'related articles':
                            publication['url_related_articles'] = entry.get('href')[26:]
                            break
>>>>>>> 4cabc510
            # number of citation per year
            years = [int(y.text) for y in soup.find_all(class_="gsc_oci_g_t")]
            cites = [int(c.text) for c in soup.find_all(class_="gsc_oci_g_al")]
            cites_year = [
                int(c.get("href")[-4:]) for c in soup.find_all(class_="gsc_oci_g_a")
            ]
            nonzero_cites_per_year = dict(zip(cites_year, cites))
            res_dict = {}
            for year in years:
                res_dict[year] = (
                    nonzero_cites_per_year[year]
                    if year in nonzero_cites_per_year
                    else 0
                )
            publication["cites_per_year"] = res_dict

            if soup.find("div", class_="gsc_vcd_title_ggi"):
                publication["eprint_url"] = soup.find(
                    "div", class_="gsc_vcd_title_ggi"
                ).a["href"]

            if publication.get("public_access", None):
                publication["mandates"] = []
                self._fill_public_access_mandates(publication)

            publication["filled"] = True
        elif publication["source"] == PublicationSource.PUBLICATION_SEARCH_SNIPPET:
            bibtex_url = self._get_bibtex(publication["url_scholarbib"])
            bibtex = self.nav._get_page(bibtex_url)
            parser = bibtexparser.bparser.BibTexParser(common_strings=True)
            parsed_bib = remap_bib(
                bibtexparser.loads(bibtex, parser).entries[-1],
                _BIB_MAPPING,
                _BIB_DATATYPES,
            )
            publication["bib"].update(parsed_bib)
            publication["filled"] = True
        return publication

    def citedby(self, publication: Publication) -> _SearchScholarIterator or list:
        """Searches Google Scholar for other articles that cite this Publication and returns a Publication generator.

        :param publication: Scholar or Citation publication container object
        :type publication: Publication

        :getter: Returns a Generator of Publications that cited the current.
        :type: Iterator[:class:`Publication`]
        """
        if not publication["filled"]:
            publication = self.fill(publication)
        return _SearchScholarIterator(self.nav, publication["citedby_url"])

    def bibtex(self, publication: Publication) -> str:
        """Returns the publication as a Bibtex entry.

        :param publication: Scholar or Citation publication container object
        :type publication: Publication

        :getter: Returns a Bibtex entry in text format
        :type: str
        """
        if not publication["filled"]:
            publication = self.fill(publication)
        a = BibDatabase()
        converted_dict = publication["bib"]
        converted_dict = remap_bib(converted_dict, _BIB_REVERSE_MAPPING)
        str_dict = {key: str(value) for key, value in converted_dict.items()}
        # convert every key of the dictionary to string to be Bibtex compatible
        a.entries = [str_dict]
        return bibtexparser.dumps(a)

    def _get_bibtex(self, bib_url) -> str:
        """Retrieves the bibtex url."""
        soup = self.nav._get_soup(bib_url)
        styles = soup.find_all("a", class_="gs_citi")

        for link in styles:
            if link.string.lower() == "bibtex":
                return link.get("href")
        return ""

    def _fill_public_access_mandates(self, publication: Publication) -> None:
        """Fills the public access mandates."""
        if publication.get("public_access", None):
            soup = self.nav._get_soup(
                _MANDATES_URL.format(publication["author_pub_id"])
            )
            mandates = soup.find_all("li")
            for mandate in mandates:
                m = Mandate()
                m["agency"] = mandate.find("span", class_="gsc_md_mndt_name").text
                m["url_policy"] = mandate.find("div", class_="gsc_md_mndt_title").a[
                    "href"
                ]
                m["url_policy_cached"] = mandate.find("span", class_="gs_a").a["href"]
                for desc in mandate.find_all("div", class_="gsc_md_mndt_desc"):
                    match = re.search("Effective date: [0-9]{4}/[0-9]{1,2}", desc.text)
                    if match:
                        m["effective_date"] = re.sub(
                            pattern="Effective date: ",
                            repl="",
                            string=desc.text[match.start() : match.end()],
                        )

                    match = re.search("Embargo: ", desc.text)
                    if match:
                        m["embargo"] = re.sub(
                            pattern="Embargo: ",
                            repl="",
                            string=desc.text[match.end() :],
                        )

                    if "Grant: " in desc.text:
                        m["grant"] = desc.text.split("Grant: ")[1]

                    if "Funding acknowledgment" in desc.text:
                        m["acknowledgement"] = desc.find("span", class_="gs_gray").text

                publication["mandates"].append(m)<|MERGE_RESOLUTION|>--- conflicted
+++ resolved
@@ -360,25 +360,9 @@
                             else:
                                 result = abstract.text
                         else:
-<<<<<<< HEAD
                             result = " ".join(
                                 [description_part for description_part in val]
                             )
-
-                    publication["bib"]["abstract"] = result
-                elif key == "total citations":
-                    publication["cites_id"] = re.findall(_SCHOLARPUBRE, val.a["href"])[
-                        0
-                    ].split(",")
-                    publication["citedby_url"] = _CITEDBYLINK.format(
-                        ",".join(publication["cites_id"])
-                    )
-                elif key == "scholar articles":
-                    for entry in val.find_all("a"):
-                        if entry.text.lower() == "related articles":
-                            publication["url_related_articles"] = entry.get("href")[26:]
-=======
-                            result = ' '.join([description_part for description_part in val])
 
                     publication['bib']['abstract'] = result
                 elif key == 'total citations':
@@ -390,7 +374,6 @@
                         if entry.text.lower() == 'related articles':
                             publication['url_related_articles'] = entry.get('href')[26:]
                             break
->>>>>>> 4cabc510
             # number of citation per year
             years = [int(y.text) for y in soup.find_all(class_="gsc_oci_g_t")]
             cites = [int(c.text) for c in soup.find_all(class_="gsc_oci_g_al")]
