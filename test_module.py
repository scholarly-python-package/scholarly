--- conflicted
+++ resolved
@@ -1,14 +1,15 @@
-import csv
-import json
+import unittest
 import os
-<<<<<<< HEAD
-=======
 import sys
 from collections import Counter
 from scholarly import scholarly, ProxyGenerator
 from scholarly.data_types import Mandate
 from scholarly.publication_parser import PublicationParser
->>>>>>> 4cabc510
+import random
+import json
+import csv
+import json
+import os
 import random
 import sys
 import unittest
@@ -102,68 +103,9 @@
         scholarly.set_timeout(5)
         scholarly.set_retries(5)
 
-<<<<<<< HEAD
-        if "CONNECTION_METHOD" in scholarly.env:
-            cls.connection_method = os.getenv("CONNECTION_METHOD")
-        else:
-            cls.connection_method = "none"
-            scholarly.use_proxy(None)
-            return
-
-        # Use dual proxies for unit testing
-        secondary_proxy_generator = ProxyGenerator()
-        secondary_proxy_generator.FreeProxies()
-
-        proxy_generator = ProxyGenerator()
-        if cls.connection_method == "tor":
-            tor_password = "scholarly_password"
-            # Tor uses the 9050 port as the default socks port
-            # on windows 9150 for socks and 9151 for control
-            if sys.platform.startswith("linux") or sys.platform.startswith("darwin"):
-                tor_sock_port = 9050
-                tor_control_port = 9051
-            elif sys.platform.startswith("win"):
-                tor_sock_port = 9150
-                tor_control_port = 9151
-            else:
-                tor_sock_port = None
-                tor_control_port = None
-            proxy_generator.Tor_External(tor_sock_port, tor_control_port, tor_password)
-
-        elif cls.connection_method == "tor_internal":
-            if sys.platform.startswith("linux") or sys.platform.startswith("darwin"):
-                tor_cmd = "tor"
-            elif sys.platform.startswith("win"):
-                tor_cmd = "tor.exe"
-            else:
-                tor_cmd = None
-            proxy_generator.Tor_Internal(tor_cmd=tor_cmd)
-
-        elif cls.connection_method == "luminati":
-            scholarly.set_retries(10)
-            proxy_generator.Luminati(
-                usr=os.getenv("USERNAME"),
-                passwd=os.getenv("PASSWORD"),
-                proxy_port=os.getenv("PORT"),
-            )
-
-        elif cls.connection_method == "freeproxy":
-            # Use different instances for primary and secondary
-            proxy_generator = ProxyGenerator()
-            proxy_generator.FreeProxies()
-
-        elif cls.connection_method == "scraperapi":
-            proxy_generator.ScraperAPI(os.getenv("SCRAPER_API_KEY"))
-
-        else:
-            scholarly.use_proxy(None)
-
-        scholarly.use_proxy(proxy_generator, secondary_proxy_generator)
-=======
         pg = ProxyGenerator()
         pg.FreeProxies()
         scholarly.use_proxy(pg, ProxyGenerator())
->>>>>>> 4cabc510
 
         # Try storing the file temporarily as `scholarly.csv` and delete it.
         # If there exists already a file with that name, generate a random name
@@ -200,12 +142,6 @@
         authors = [a for a in scholarly.search_author("")]
         self.assertIs(len(authors), 0)
 
-<<<<<<< HEAD
-    @unittest.skipIf(
-        os.getenv("CONNECTION_METHOD") in {None, "none", "freeproxy"},
-        reason="No robust proxy setup",
-    )
-=======
     def test_search_keywords(self):
         query = scholarly.search_keywords(['crowdsourcing', 'privacy'])
         author = next(query)
@@ -213,7 +149,6 @@
         self.assertEqual(author['name'], 'Arpita Ghosh')
         self.assertEqual(author['affiliation'], 'Cornell University')
 
->>>>>>> 4cabc510
     def test_search_keyword_empty_keyword(self):
         """
         As of 2020-04-30, there are  6 individuals that match the name 'label'
@@ -224,92 +159,6 @@
         authors = [a for a in scholarly.search_keyword("")]
         self.assertGreaterEqual(len(authors), 6)
 
-<<<<<<< HEAD
-    @unittest.skipIf(
-        os.getenv("CONNECTION_METHOD") in {None, "none", "freeproxy"},
-        reason="No robust proxy setup",
-    )
-    def test_search_pubs_empty_publication(self):
-        """
-        Test that searching for an empty publication returns zero results
-        """
-        pubs = [p for p in scholarly.search_pubs("")]
-        self.assertIs(len(pubs), 0)
-
-    @unittest.skipIf(
-        os.getenv("CONNECTION_METHOD") in {None, "none", "freeproxy"},
-        reason="No robust proxy setup",
-    )
-    def test_search_pubs_citedby(self):
-        """
-        Testing that when we retrieve the list of publications that cite
-        a publication, the number of citing publication is the same as
-        the number of papers that are returned. We use a publication
-        with a small number of citations, so that the test runs quickly.
-        The 'Machine-learned epidemiology' paper had 11 citations as of
-        June 1, 2020.
-        """
-        query = "Machine-learned epidemiology: real-time detection of foodborne illness at scale"
-        pubs = [p for p in scholarly.search_pubs(query)]
-        self.assertGreaterEqual(len(pubs), 1)
-        filled = scholarly.fill(pubs[0])
-        cites = [c for c in scholarly.citedby(filled)]
-        self.assertEqual(len(cites), filled["num_citations"])
-
-    @unittest.skipIf(
-        os.getenv("CONNECTION_METHOD") in {None, "none", "freeproxy"},
-        reason="No robust proxy setup",
-    )
-    def test_search_pubs_citedby_id(self):
-        """
-        Test querying for citations by paper ID.
-
-        The 'Machine-learned epidemiology' paper had 11 citations as of
-        June 1, 2020.
-        """
-        # Machine-learned epidemiology: real-time detection of foodborne illness at scale
-        publication_id = 2244396665447968936
-
-        pubs = [p for p in scholarly.search_citedby(publication_id)]
-        self.assertGreaterEqual(len(pubs), 11)
-
-    @unittest.skip(reason="The BiBTeX comparison is not reliable")
-    def test_bibtex(self):
-        """
-        Test that we get the BiBTeX entry correctly
-        """
-
-        expected_result = (
-            """@inproceedings{ester1996density,
-         abstract = {Clustering algorithms are attractive for the task of class identification in spatial databases. """
-            """However, the application to large spatial databases rises the following requirements for clustering algorithms: """
-            """minimal requirements of domain knowledge to determine the input},
-         author = {Ester, Martin and Kriegel, Hans-Peter and Sander, J{\\"o}rg and Xu, Xiaowei and others},
-         booktitle = {kdd},
-         number = {34},
-         pages = {226--231},
-         pub_year = {1996},
-         title = {A density-based algorithm for discovering clusters in large spatial databases with noise.},
-         venue = {kdd},
-         volume = {96}
-        }
-
-        """
-        )
-        pub = scholarly.search_single_pub(
-            "A density-based algorithm for discovering clusters in large "
-            "spatial databases with noise",
-            filled=True,
-        )
-        result = scholarly.bibtex(pub)
-        self.assertEqual(result, expected_result.replace("\n        ", "\n"))
-
-    @unittest.skipIf(
-        os.getenv("CONNECTION_METHOD") in {None, "none", "freeproxy"},
-        reason="No robust proxy setup",
-    )
-=======
->>>>>>> 4cabc510
     def test_search_keyword(self):
         """
         Test that we can search based on specific keywords
@@ -320,11 +169,7 @@
         should be listed first.
         """
         # Example 1
-<<<<<<< HEAD
-        authors = [a["name"] for a in scholarly.search_keyword("3d_shape")]
-=======
         authors = [a['name'] for a in scholarly.search_keyword('3d shape')]
->>>>>>> 4cabc510
         self.assertIsNot(len(authors), 0)
         self.assertIn("Steven A. Cholewiak, PhD", authors)
 
@@ -349,14 +194,6 @@
                 self.assertEqual(author[key], expected_author[key])
         self.assertEqual(set(author["interests"]), set(expected_author["interests"]))
 
-<<<<<<< HEAD
-    def test_search_keywords(self):
-        query = scholarly.search_keywords(["crowdsourcing", "privacy"])
-        author = next(query)
-        self.assertEqual(author["scholar_id"], "_cMw1IUAAAAJ")
-        self.assertEqual(author["name"], "Arpita Ghosh")
-        self.assertEqual(author["affiliation"], "Cornell University")
-=======
         # Example 3
         expected_author = {'affiliation': "CEA, Département d'Astrophysique",
                            'citedby': 98936,
@@ -379,7 +216,6 @@
                 self.assertEqual(author[key], expected_author[key])
         scholarly.pprint(author)
         self.assertEqual(set(author["interests"]), set(expected_author["interests"]))
->>>>>>> 4cabc510
 
     def test_search_author_single_author(self):
         query = "Steven A. Cholewiak"
@@ -409,23 +245,11 @@
         self.assertEqual(pub["author_pub_id"], "4bahYMkAAAAJ:LI9QrySNdTsC")
         self.assertTrue("5738786554683183717" in pub["cites_id"])
         scholarly.fill(pub)
-<<<<<<< HEAD
-        mandate = Mandate(
-            agency="US National Science Foundation",
-            effective_date="2016/1",
-            embargo="12 months",
-            url_policy="https://www.nsf.gov/pubs/2015/nsf15052/nsf15052.pdf",
-            url_policy_cached="/mandates/nsf-2021-02-13.pdf",
-            acknowledgement=" …NSF grant BCS-1354029 …",
-        )
-        self.assertIn(mandate, pub["mandates"])
-=======
         mandate = Mandate(agency="US National Science Foundation", effective_date="2016/1", embargo="12 months",
                           url_policy="https://www.nsf.gov/pubs/2015/nsf15052/nsf15052.pdf",
                           url_policy_cached="/mandates/nsf-2021-02-13.pdf",
                           grant="BCS-1354029")
         self.assertIn(mandate, pub['mandates'])
->>>>>>> 4cabc510
         # Trigger the pprint method, but suppress the output
         with self.suppress_stdout():
             scholarly.pprint(author)
@@ -466,109 +290,6 @@
         As of July 2020, Marie Skłodowska-Curie has 1963 citations
         on Google Scholar and 179 publications
         """
-<<<<<<< HEAD
-        author = scholarly.search_author_id("EmD_lTEAAAAJ", filled=True)
-        self.assertEqual(author["name"], "Marie Skłodowska-Curie")
-        self.assertEqual(
-            author["affiliation"], "Institut du radium, University of Paris"
-        )
-        self.assertEqual(author["interests"], [])
-        self.assertEqual(author["public_access"]["available"], 1)
-        self.assertEqual(author["public_access"]["not_available"], 0)
-        self.assertGreaterEqual(author["citedby"], 1963)  # TODO: maybe change
-        self.assertGreaterEqual(len(author["publications"]), 179)
-        pub = author["publications"][1]
-        self.assertEqual(
-            pub["citedby_url"],
-            "https://scholar.google.com/scholar?oi=bibs&hl=en&cites=9976400141451962702",
-        )
-
-    @unittest.skipIf(
-        os.getenv("CONNECTION_METHOD") in {None, "none", "freeproxy"},
-        reason="No robust proxy setup",
-    )
-    def test_search_pubs(self):
-        """
-        As of May 12, 2020 there are at least 29 pubs that fit the search term:
-        ["naive physics" stability "3d shape"].
-
-        Check that the paper "Visual perception of the physical stability of asymmetric three-dimensional objects"
-        is among them
-        """
-        pub = scholarly.search_single_pub("naive physics stability 3d shape")
-        pubs = list(scholarly.search_pubs('"naive physics" stability "3d shape"'))
-        # Check that the first entry in pubs is the same as pub.
-        # Checking for quality holds for non-dict entries only.
-        for key in {"author_id", "pub_url", "num_citations"}:
-            self.assertEqual(pub[key], pubs[0][key])
-        for key in {"title", "pub_year", "venue"}:
-            self.assertEqual(pub["bib"][key], pubs[0]["bib"][key])
-        self.assertGreaterEqual(len(pubs), 27)
-        titles = [p["bib"]["title"] for p in pubs]
-        self.assertIn(
-            "Visual perception of the physical stability of asymmetric three-dimensional objects",
-            titles,
-        )
-
-    @unittest.skipIf(
-        os.getenv("CONNECTION_METHOD") in {None, "none", "freeproxy"},
-        reason="No robust proxy setup",
-    )
-    def test_search_pubs_total_results(self):
-        """
-        As of September 16, 2021 there are 32 pubs that fit the search term:
-        ["naive physics" stability "3d shape"], and 17'000 results that fit
-        the search term ["WIEN2k Blaha"] and none for ["sdfsdf+24r+asdfasdf"].
-
-        Check that the total results for that search term equals 32.
-        """
-        pubs = scholarly.search_pubs('"naive physics" stability "3d shape"')
-        self.assertGreaterEqual(pubs.total_results, 32)
-
-        pubs = scholarly.search_pubs("WIEN2k Blaha")
-        self.assertGreaterEqual(pubs.total_results, 10000)
-
-        pubs = scholarly.search_pubs("sdfsdf+24r+asdfasdf")
-        self.assertEqual(pubs.total_results, 0)
-
-    @unittest.skipIf(
-        os.getenv("CONNECTION_METHOD") in {None, "none", "freeproxy"},
-        reason="No robust proxy setup",
-    )
-    def test_search_pubs_filling_publication_contents(self):
-        """
-        This process  checks the process of filling a publication that is derived
-         from the search publication snippets.
-        """
-        query = "Creating correct blur and its effect on accommodation"
-        results = scholarly.search_pubs(query)
-        pubs = [p for p in results]
-        self.assertGreaterEqual(len(pubs), 1)
-        f = scholarly.fill(pubs[0])
-        self.assertTrue(
-            f["bib"]["author"]
-            == "Cholewiak, Steven A and Love, Gordon D and Banks, Martin S"
-        )
-        self.assertTrue(
-            f["author_id"] == ["4bahYMkAAAAJ", "3xJXtlwAAAAJ", "Smr99uEAAAAJ"]
-        )
-        self.assertTrue(f["bib"]["journal"] == "Journal of Vision")
-        self.assertTrue(f["bib"]["number"] == "9")
-        self.assertTrue(f["bib"]["pages"] == "1--1")
-        self.assertTrue(
-            f["bib"]["publisher"]
-            == "The Association for Research in Vision and Ophthalmology"
-        )
-        self.assertTrue(
-            f["bib"]["title"] == "Creating correct blur and its effect on accommodation"
-        )
-        self.assertTrue(
-            f["pub_url"]
-            == "https://jov.arvojournals.org/article.aspx?articleid=2701817"
-        )
-        self.assertTrue(f["bib"]["volume"] == "18")
-        self.assertTrue(f["bib"]["pub_year"] == "2018")
-=======
         author = scholarly.search_author_id('EmD_lTEAAAAJ', filled=True)
         self.assertEqual(author['name'], u'Marie Skłodowska-Curie')
         self.assertEqual(author['affiliation'],
@@ -581,7 +302,6 @@
         pub = author['publications'][1]
         self.assertEqual(pub["citedby_url"],
                          "https://scholar.google.com/scholar?oi=bibs&hl=en&cites=9976400141451962702")
->>>>>>> 4cabc510
 
     def test_extract_author_id_list(self):
         """
@@ -643,28 +363,6 @@
         author = scholarly.search_author_id("Xxjj6IsAAAAJ")
         author = scholarly.fill(author, sections=["publications"])
         pub_index = -1
-<<<<<<< HEAD
-        for i in range(len(author["publications"])):
-            if (
-                author["publications"][i]["author_pub_id"]
-                == "Xxjj6IsAAAAJ:u_35RYKgDlwC"
-            ):
-                pub_index = i
-        self.assertGreaterEqual(i, 0)
-        # elided title
-        self.assertEqual(
-            author["publications"][pub_index]["bib"]["title"],
-            "Evaluation of toxicity of Dichlorvos (Nuvan) to fresh water fish Anabas testudineus and possible modulation by crude aqueous extract of Andrographis paniculata: A preliminary …",
-        )
-        # full text
-        pub = scholarly.fill(author["publications"][pub_index])
-        self.assertEqual(
-            pub["bib"]["title"],
-            "Evaluation of toxicity of Dichlorvos (Nuvan) to fresh water fish Anabas testudineus and possible modulation by crude aqueous extract of Andrographis paniculata: A preliminary investigation",
-        )
-
-        self.assertEqual(pub["bib"]["citation"], "")
-=======
         # Skip this part of the test since u_35RYKgDlwC has vanished from Google Scholar
         if False:
             for i in range(len(author['publications'])):
@@ -680,7 +378,6 @@
                              u'Evaluation of toxicity of Dichlorvos (Nuvan) to fresh water fish Anabas testudineus and possible modulation by crude aqueous extract of Andrographis paniculata: A preliminary investigation')
 
             self.assertEqual(pub['bib']['citation'], "")
->>>>>>> 4cabc510
 
         for i in range(len(author["publications"])):
             if (
@@ -800,83 +497,12 @@
             if pub["author_pub_id"] == "kUDCLXAAAAAJ:tzM49s52ZIMC":
                 scholarly.fill(pub)
                 break
-<<<<<<< HEAD
-        mandate = Mandate(
-            agency="European Commission",
-            effective_date="2013/12",
-            embargo="6 months",
-            grant="279396",
-            url_policy="https://erc.europa.eu/sites/default/files/document/file/ERC%20Open%20Access%20guidelines-Version%201.1._10.04.2017.pdf",
-            url_policy_cached="/mandates/horizon2020_eu-2021-02-13-en.pdf",
-=======
         # The hard-coded reference mandate may need regular updates.
         mandate = Mandate(agency="European Commission", effective_date="2013/12", embargo="6 months", grant="647112",
                           url_policy="https://erc.europa.eu/sites/default/files/document/file/ERC%20Open%20Access%20guidelines-Version%201.1._10.04.2017.pdf",
                           url_policy_cached="/mandates/horizon2020_eu-2021-02-13-en.pdf",
->>>>>>> 4cabc510
         )
         self.assertIn(mandate, pub["mandates"])
-
-    def test_author_custom_url(self):
-        """
-        Test that we can use custom URLs for retrieving author data
-        """
-<<<<<<< HEAD
-        author = scholarly.search_author_id("ImhakoAAAAAJ")
-        scholarly.fill(author, sections=["basics", "publications"])
-        pub = author["publications"][0]
-        self.assertEqual(
-            pub["bib"]["title"], "Prospect theory: An analysis of decision under risk"
-        )
-        self.assertEqual(
-            pub["bib"]["citation"],
-            "Handbook of the fundamentals of financial decision making: Part I, 99-127, 2013",
-        )
-        related_articles = scholarly.get_related_articles(pub)
-        # Typically, the same publication is returned as the most related article
-        same_article = next(related_articles)
-        for key in {"pub_url", "num_citations"}:
-            self.assertEqual(pub[key], same_article[key])
-        for key in {"title", "pub_year"}:
-            self.assertEqual(str(pub["bib"][key]), (same_article["bib"][key]))
-
-        # These may change with time
-        related_article = next(related_articles)
-        self.assertEqual(related_article["bib"]["title"], "Choices, values, and frames")
-        self.assertEqual(related_article["bib"]["pub_year"], "2013")
-        self.assertGreaterEqual(related_article["num_citations"], 16561)
-        self.assertIn("A Tversky", related_article["bib"]["author"])
-
-    @unittest.skipIf(
-        os.getenv("CONNECTION_METHOD") in {None, "none", "freeproxy"},
-        reason="No robust proxy setup",
-    )
-    def test_related_articles_from_publication(self):
-        """
-        Test that we obtain related articles to an article from a search
-        """
-        pub = scholarly.search_single_pub(
-            "Planck 2018 results-VI. Cosmological parameters"
-        )
-        related_articles = scholarly.get_related_articles(pub)
-        # Typically, the same publication is returned as the most related article
-        same_article = next(related_articles)
-        for key in {"author_id", "pub_url", "num_citations"}:
-            self.assertEqual(pub[key], same_article[key])
-        for key in {"title", "pub_year"}:
-            self.assertEqual(pub["bib"][key], same_article["bib"][key])
-
-        # These may change with time
-        related_article = next(related_articles)
-        self.assertEqual(
-            related_article["bib"]["title"],
-            "Large Magellanic Cloud Cepheid standards provide "
-            "a 1% foundation for the determination of the Hubble constant and stronger evidence "
-            "for physics beyond ΛCDM",
-        )
-        self.assertEqual(related_article["bib"]["pub_year"], "2019")
-        self.assertGreaterEqual(related_article["num_citations"], 1388)
-        self.assertIn("AG Riess", related_article["bib"]["author"])
 
     def test_author_custom_url(self):
         """
@@ -888,44 +514,9 @@
             "Steven A. Cholewiak, PhD", [author["name"] for author in authors]
         )
 
-    @unittest.skipIf(
-        os.getenv("CONNECTION_METHOD") in {None, "none", "freeproxy"},
-        reason="No robust proxy setup",
-    )
-    def test_pubs_custom_url(self):
-        """
-        Test that we can use custom URLs for retrieving publication data
-        """
-        query_url = (
-            '/scholar?as_q=&as_epq=&as_oq=SFDI+"modulated+imaging"&as_eq=&as_occt=any&as_sauthors=&'
-            "as_publication=&as_ylo=2005&as_yhi=2020&hl=en&as_sdt=0%2C31"
-        )
-        pubs = scholarly.search_pubs_custom_url(query_url)
-        pub = next(pubs)
-        self.assertEqual(
-            pub["bib"]["title"],
-            "Quantitation and mapping of tissue optical properties using modulated imaging",
-        )
-        self.assertEqual(
-            set(pub["author_id"]), {"V-ab9U4AAAAJ", "4k-k6SEAAAAJ", "GLm-SaQAAAAJ"}
-        )
-        self.assertEqual(pub["bib"]["pub_year"], "2009")
-        self.assertGreaterEqual(pub["num_citations"], 581)
-
-    @unittest.skipIf(
-        sys.platform.startswith("win"), reason="File read is empty in Windows"
-    )
-    def test_download_mandates_csv(self):
-        """
-=======
-        query_url = "/citations?hl=en&view_op=search_authors&mauthors=label%3A3d_shape"
-        authors = scholarly.search_author_custom_url(query_url)
-        self.assertIn(u'Steven A. Cholewiak, PhD', [author['name'] for author in authors])
-
     @unittest.skipIf(sys.platform.startswith("win"), reason="File read is empty in Windows")
     def test_download_mandates_csv(self):
         """
->>>>>>> 4cabc510
         Test that we can download the mandates CSV and read it.
         """
         if not os.path.exists(self.mandates_filename):
@@ -959,12 +550,8 @@
         soup = BeautifulSoup(response.text, "html.parser")
         agency_overall = soup.find_all("td", class_="gsc_mlt_n gsc_mlt_bd")
 
-<<<<<<< HEAD
-        for agency, index in zip(agency_policy, [4 - 1, 10 - 1, 19 - 1, 64 - 1]):
-=======
         # These hardcoded numbers need some regular updates.
         for agency, index in zip(agency_policy, [5-1,9-1, 21-1, 63-1]):
->>>>>>> 4cabc510
             agency_index = funder.index(agency)
             self.assertEqual(policy[agency_index], agency_policy[agency])
             # Check that the percentage values from CSV and on the page agree.
@@ -1043,21 +630,11 @@
             with open(filename) as f:
                 csv_reader = csv.DictReader(f)
                 for row in csv_reader:
-<<<<<<< HEAD
-                    self.assertEqual(row["Publication"], "The Astrophysical Journal")
-                    self.assertEqual(row["h5-index"], "161")
-                    self.assertEqual(row["h5-median"], "239")
-                    self.assertEqual(
-                        row["Comment"],
-                        "#1 Astronomy & Astrophysics; #2 Physics & Mathematics; ",
-                    )
-=======
                     # These hard-coded values need regular updates.
                     self.assertEqual(row['Publication'], 'The Astrophysical Journal')
                     self.assertEqual(row['h5-index'], '167')
                     self.assertEqual(row['h5-median'], '234')
                     self.assertEqual(row['Comment'], '#1 Astronomy & Astrophysics; #2 Physics & Mathematics; ')
->>>>>>> 4cabc510
                     break
         finally:
             if os.path.exists(filename):
