import unittest
import sys
from scholarly import scholarly
import random


class TestScholarly(unittest.TestCase):

    def setUp(self):
        tor_sock_port = None
        tor_control_port = None
        tor_password = "scholarly_password"

        # Tor uses the 9050 port as the default socks port
        # on windows 9150 for socks and 9151 for control
        if sys.platform.startswith("linux") or sys.platform.startswith("darwin"):
            tor_sock_port = 9050
            tor_control_port = 9051
        elif sys.platform.startswith("win"):
            tor_sock_port = 9150
            tor_control_port = 9151
        scholarly.use_tor(tor_sock_port, tor_control_port, tor_password)

    def test_launch_tor(self):
        """
        Test that we can launch a Tor process
        """
        if sys.platform.startswith("linux") or sys.platform.startswith("darwin"):
            tor_cmd = 'tor'
        elif sys.platform.startswith("win"):
            tor_cmd = 'tor.exe'

        tor_sock_port = random.randrange(9000, 9500)
        tor_control_port = random.randrange(9500, 9999)

        result = scholarly.launch_tor(tor_cmd, tor_sock_port, tor_control_port)
        self.assertTrue(result["proxy_works"])
        self.assertTrue(result["refresh_works"])
        self.assertEqual(result["tor_control_port"], tor_control_port)
        self.assertEqual(result["tor_sock_port"], tor_sock_port)
        # Check that we can issue a query as well
        query = 'Ipeirotis'
        authors = [a for a in scholarly.search_author(query)]
        self.assertGreaterEqual(len(authors), 1)

    def test_empty_author(self):
        """
        Test that sholarly.search_author('') returns no authors
        """
        authors = [a for a in scholarly.search_author('')]
        self.assertIs(len(authors), 0)

    def test_empty_keyword(self):
        """
        As of 2020-04-30, there are  6 individuals that match the name 'label'
        """
        # TODO this seems like undesirable functionality for
        # scholarly.search_keyword() with empty string. Surely, no authors
        # should be returned. Consider modifying the method itself.
        authors = [a for a in scholarly.search_keyword('')]
        self.assertEqual(len(authors), 6)

    def test_empty_publication(self):
        """
        Test that searching for an empty publication returns zero results
        """
        pubs = [p for p in scholarly.search_pubs('')]
        self.assertIs(len(pubs), 0)

<<<<<<< HEAD

=======
>>>>>>> d6ae0cfe
    def test_filling_multiple_publications(self):
        """
        Download a few publications for author and check that abstracts are
        populated with lengths within the expected limits
        """
        query = 'Ipeirotis'
        authors = [a for a in scholarly.search_author(query)]
        self.assertGreaterEqual(len(authors), 1)
        author = authors[0].fill(['publications'])
        # Check that we can fill without problem the first two publications
        publications = author.publications[:2]
        for i in publications:
            i.fill()
        self.assertEqual(len(publications), 2)
        abstracts_populated = ['abstract' in p.bib.keys()
                               for p in publications]
        # Check that all publications have the abstract field populated
        self.assertTrue(all(abstracts_populated))
        # Check that the abstracts have reasonable lengths
        abstracts_length = [len(p.bib['abstract']) for p in publications]
        abstracts_check = [1000 > n > 500 for n in abstracts_length]
        self.assertTrue(all(abstracts_check))

    def test_get_cited_by(self):
        """
        Testing that when we retrieve the list of publications that cite
        a publication, the number of citing publication is the same as
        the number of papers that are returned
        """
        query = 'frequency-domain analysis of haptic gratings cholewiak'
        pubs = [p for p in scholarly.search_pubs(query)]
        self.assertGreaterEqual(len(pubs), 1)
        filled = pubs[0].fill()
        cites = [c for c in filled.citedby]
        self.assertEqual(str(len(cites)), filled.bib['cites'])

    def test_keyword(self):
        """
        When we search for the keyword "3d_shape" the author
        Steven A. Cholewiak should be among those listed
        """
        authors = [a.name for a in scholarly.search_keyword('3d_shape')]
        self.assertIsNot(len(authors), 0)
        self.assertIn(u'Steven A. Cholewiak, PhD', authors)

    def test_multiple_authors(self):
        """
        As of May 12, 2020 there are at least 24 'Cattanis's listed as authors
        and Giordano Cattani is one of them
        """
        authors = [a.name for a in scholarly.search_author('cattani')]
        self.assertGreaterEqual(len(authors), 24)
        self.assertIn(u'Giordano Cattani', authors)

    def test_multiple_publications(self):
        """
        As of May 12, 2020 there are at least 29 pubs that fit the search term:
        ["naive physics" stability "3d shape"].

        Check that the paper "Visual perception of the physical stability of \
        asymmetric three-dimensional objects" is among them
        """
        pubs = [p.bib['title'] for p in scholarly.search_pubs(
            '"naive physics" stability "3d shape"')]
        self.assertGreaterEqual(len(pubs), 29)

        self.assertIn(
            u'Visual perception of the physical stability of asymmetric three-dimensional objects', pubs)

    def test_publication_contents(self):
        query = 'Creating correct blur and its effect on accommodation'
        pubs = [p for p in scholarly.search_pubs(query)]
        self.assertGreaterEqual(len(pubs), 1)
        filled = pubs[0].fill()
        self.assertTrue(
            filled.bib['author'] == u'Cholewiak, Steven A and Love, Gordon D and Banks, Martin S')
        self.assertTrue(filled.bib['journal'] == u'Journal of vision')
        self.assertTrue(filled.bib['number'] == u'9')
        self.assertTrue(filled.bib['pages'] == u'1--1')
        self.assertTrue(
            filled.bib['publisher'] == u'The Association for Research in Vision and Ophthalmology')
        self.assertTrue(
            filled.bib['title'] == u'Creating correct blur and its effect on accommodation')
        self.assertTrue(
            filled.bib['url'] == u'https://jov.arvojournals.org/article.aspx?articleid=2701817')
        self.assertTrue(filled.bib['volume'] == u'18')
        self.assertTrue(filled.bib['year'] == u'2018')

    def test_single_author(self):
        query = 'Steven A. Cholewiak'
        authors = [a for a in scholarly.search_author(query)]
        self.assertGreaterEqual(len(authors), 1)
        author = authors[0].fill()
        self.assertEqual(author.name, u'Steven A. Cholewiak, PhD')
        self.assertEqual(author.id, u'4bahYMkAAAAJ')


if __name__ == '__main__':
    unittest.main()<|MERGE_RESOLUTION|>--- conflicted
+++ resolved
@@ -67,10 +67,6 @@
         pubs = [p for p in scholarly.search_pubs('')]
         self.assertIs(len(pubs), 0)
 
-<<<<<<< HEAD
-
-=======
->>>>>>> d6ae0cfe
     def test_filling_multiple_publications(self):
         """
         Download a few publications for author and check that abstracts are
